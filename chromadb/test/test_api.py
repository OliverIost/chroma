# type: ignore
import chromadb
from chromadb.api.types import QueryResult
from chromadb.config import Settings
import chromadb.server.fastapi
import pytest
import tempfile
import numpy as np
from chromadb.utils.embedding_functions import DefaultEmbeddingFunction, ONNXMiniLM_L6_V2


@pytest.fixture
def local_persist_api():
    return chromadb.Client(
        Settings(
            chroma_api_impl="local",
            chroma_db_impl="duckdb+parquet",
            persist_directory=tempfile.gettempdir() + "/test_server",
        )
    )


# https://docs.pytest.org/en/6.2.x/fixture.html#fixtures-can-be-requested-more-than-once-per-test-return-values-are-cached
@pytest.fixture
def local_persist_api_cache_bust():
    return chromadb.Client(
        Settings(
            chroma_api_impl="local",
            chroma_db_impl="duckdb+parquet",
            persist_directory=tempfile.gettempdir() + "/test_server",
        )
    )


@pytest.mark.parametrize("api_fixture", [local_persist_api])
def test_persist_index_loading(api_fixture, request):
    api = request.getfixturevalue("local_persist_api")
    api.reset()
    collection = api.create_collection("test")
    collection.add(ids="id1", documents="hello")

    api.persist()
    del api

    api2 = request.getfixturevalue("local_persist_api_cache_bust")
    collection = api2.get_collection("test")

    nn = collection.query(
        query_texts="hello",
        n_results=1,
        include=["embeddings", "documents", "metadatas", "distances"],
    )
    for key in nn.keys():
        assert len(nn[key]) == 1


@pytest.mark.parametrize("api_fixture", [local_persist_api])
def test_persist_index_loading_embedding_function(api_fixture, request):
    embedding_function = lambda x: [[1, 2, 3] for _ in range(len(x))]  # noqa E731
    api = request.getfixturevalue("local_persist_api")
    api.reset()
    collection = api.create_collection("test", embedding_function=embedding_function)
    collection.add(ids="id1", documents="hello")

    api.persist()
    del api

    api2 = request.getfixturevalue("local_persist_api_cache_bust")
    collection = api2.get_collection("test", embedding_function=embedding_function)

    nn = collection.query(
        query_texts="hello",
        n_results=1,
        include=["embeddings", "documents", "metadatas", "distances"],
    )
    for key in nn.keys():
        assert len(nn[key]) == 1


@pytest.mark.parametrize("api_fixture", [local_persist_api])
def test_persist_index_get_or_create_embedding_function(api_fixture, request):
    embedding_function = lambda x: [[1, 2, 3] for _ in range(len(x))]  # noqa E731
    api = request.getfixturevalue("local_persist_api")
    api.reset()
    collection = api.get_or_create_collection(
        "test", embedding_function=embedding_function
    )
    collection.add(ids="id1", documents="hello")

    api.persist()
    del api

    api2 = request.getfixturevalue("local_persist_api_cache_bust")
    collection = api2.get_or_create_collection(
        "test", embedding_function=embedding_function
    )

    nn = collection.query(
        query_texts="hello",
        n_results=1,
        include=["embeddings", "documents", "metadatas", "distances"],
    )

    for key in nn.keys():
        assert len(nn[key]) == 1

    assert nn["ids"] == [["id1"]]
    assert nn["embeddings"] == [[[1, 2, 3]]]
    assert nn["documents"] == [["hello"]]
    assert nn["distances"] == [[0]]


@pytest.mark.parametrize("api_fixture", [local_persist_api])
def test_persist(api_fixture, request):
    api = request.getfixturevalue(api_fixture.__name__)

    api.reset()

    collection = api.create_collection("testspace")

    collection.add(**batch_records)

    assert collection.count() == 2

    api.persist()
    del api

    api = request.getfixturevalue(api_fixture.__name__)
    collection = api.get_collection("testspace")
    assert collection.count() == 2

    api.delete_collection("testspace")
    api.persist()
    del api

    api = request.getfixturevalue(api_fixture.__name__)
    assert api.list_collections() == []


def test_heartbeat(api):
    assert isinstance(api.heartbeat(), int)


batch_records = {
    "embeddings": [[1.1, 2.3, 3.2], [1.2, 2.24, 3.2]],
    "ids": ["https://example.com/1", "https://example.com/2"],
}


def test_add(api):
    api.reset()

    collection = api.create_collection("testspace")

    collection.add(**batch_records)

    assert collection.count() == 2


def test_get_or_create(api):
    api.reset()

    collection = api.create_collection("testspace")

    collection.add(**batch_records)

    assert collection.count() == 2

    with pytest.raises(Exception):
        collection = api.create_collection("testspace")

    collection = api.get_or_create_collection("testspace")

    assert collection.count() == 2


minimal_records = {
    "embeddings": [[1.1, 2.3, 3.2], [1.2, 2.24, 3.2]],
    "ids": ["https://example.com/1", "https://example.com/2"],
}


def test_add_minimal(api):
    api.reset()

    collection = api.create_collection("testspace")

    collection.add(**minimal_records)

    assert collection.count() == 2


def test_get_from_db(api):
    api.reset()
    collection = api.create_collection("testspace")
    collection.add(**batch_records)
    records = collection.get(include=["embeddings", "documents", "metadatas"])
    for key in records.keys():
        assert len(records[key]) == 2


def test_reset_db(api):
    api.reset()

    collection = api.create_collection("testspace")
    collection.add(**batch_records)
    assert collection.count() == 2

    assert api.reset()
    assert len(api.list_collections()) == 0


def test_get_nearest_neighbors(api):
    api.reset()
    collection = api.create_collection("testspace")
    collection.add(**batch_records)
    # assert api.create_index(collection_name="testspace") # default is auto now

    nn = collection.query(
        query_embeddings=[1.1, 2.3, 3.2],
        n_results=1,
        where={},
        include=["embeddings", "documents", "metadatas", "distances"],
    )
    for key in nn.keys():
        assert len(nn[key]) == 1

    nn = collection.query(
        query_embeddings=[[1.1, 2.3, 3.2]],
        n_results=1,
        where={},
        include=["embeddings", "documents", "metadatas", "distances"],
    )
    for key in nn.keys():
        assert len(nn[key]) == 1

    nn = collection.query(
        query_embeddings=[[1.1, 2.3, 3.2], [0.1, 2.3, 4.5]],
        n_results=1,
        where={},
        include=["embeddings", "documents", "metadatas", "distances"],
    )
    for key in nn.keys():
        assert len(nn[key]) == 2


def test_get_nearest_neighbors_filter(api, request):
    api.reset()
    collection = api.create_collection("testspace")
    collection.add(**batch_records)

    # assert api.create_index(collection_name="testspace") # default is auto now

    with pytest.raises(Exception) as e:
        collection.query(
            query_embeddings=[[1.1, 2.3, 3.2]], n_results=1, where={"distance": "false"}
        )

    assert str(e.value).__contains__("found")


def test_delete(api):
    api.reset()
    collection = api.create_collection("testspace")
    collection.add(**batch_records)
    assert collection.count() == 2

    collection.delete()
    assert collection.count() == 0


def test_delete_with_index(api):
    api.reset()
    collection = api.create_collection("testspace")
    collection.add(**batch_records)
    assert collection.count() == 2
    collection.query(query_embeddings=[[1.1, 2.3, 3.2]], n_results=1)


def test_count(api):
    api.reset()
    collection = api.create_collection("testspace")
    assert collection.count() == 0
    collection.add(**batch_records)
    assert collection.count() == 2


def test_modify(api):
    api.reset()
    collection = api.create_collection("testspace")
    collection.modify(name="testspace2")

    # collection name is modify
    assert collection.name == "testspace2"


def test_modify_error_on_existing_name(api):
    api.reset()

    api.create_collection("testspace")
    c2 = api.create_collection("testspace2")

    with pytest.raises(Exception):
        c2.modify(name="testspace")


def test_metadata_cru(api):
    api.reset()
    metadata_a = {"a": 1, "b": 2}
    # Test create metatdata
    collection = api.create_collection("testspace", metadata=metadata_a)
    assert collection.metadata is not None
    assert collection.metadata["a"] == 1
    assert collection.metadata["b"] == 2

    # Test get metatdata
    collection = api.get_collection("testspace")
    assert collection.metadata is not None
    assert collection.metadata["a"] == 1
    assert collection.metadata["b"] == 2

    # Test modify metatdata
    collection.modify(metadata={"a": 2, "c": 3})
    assert collection.metadata["a"] == 2
    assert collection.metadata["c"] == 3
    assert "b" not in collection.metadata

    # Test get after modify metatdata
    collection = api.get_collection("testspace")
    assert collection.metadata is not None
    assert collection.metadata["a"] == 2
    assert collection.metadata["c"] == 3
    assert "b" not in collection.metadata

    # Test name exists get_or_create_metadata
    collection = api.get_or_create_collection("testspace")
    assert collection.metadata is not None
    assert collection.metadata["a"] == 2
    assert collection.metadata["c"] == 3

    # Test name exists create metadata
    collection = api.get_or_create_collection("testspace2")
    assert collection.metadata is None

    # Test list collections
    collections = api.list_collections()
    for collection in collections:
        if collection.name == "testspace":
            assert collection.metadata is not None
            assert collection.metadata["a"] == 2
            assert collection.metadata["c"] == 3
        elif collection.name == "testspace2":
            assert collection.metadata is None


def test_increment_index_on(api):
    api.reset()
    collection = api.create_collection("testspace")
    collection.add(**batch_records)
    assert collection.count() == 2

    # increment index
    # collection.create_index(index_type="hnsw", index_params={"M": 16, "efConstruction": 200})
    nn = collection.query(
        query_embeddings=[[1.1, 2.3, 3.2]],
        n_results=1,
        include=["embeddings", "documents", "metadatas", "distances"],
    )
    for key in nn.keys():
        assert len(nn[key]) == 1


def test_increment_index_off(api):
    api.reset()
    collection = api.create_collection("testspace")
    collection.add(**batch_records, increment_index=False)
    assert collection.count() == 2

    # incremental index
    collection.create_index()
    nn = collection.query(
        query_embeddings=[[1.1, 2.3, 3.2]],
        n_results=1,
        include=["embeddings", "documents", "metadatas", "distances"],
    )
    for key in nn.keys():
        assert len(nn[key]) == 1


def skipping_indexing_will_fail(api):
    api.reset()
    collection = api.create_collection("testspace")
    collection.add(**batch_records, increment_index=False)
    assert collection.count() == 2

    # incremental index
    with pytest.raises(Exception) as e:
        collection.query(query_embeddings=[[1.1, 2.3, 3.2]], n_results=1)
    assert str(e.value).__contains__("index not found")


def test_add_a_collection(api):
    api.reset()
    api.create_collection("testspace")

    # get collection does not throw an error
    collection = api.get_collection("testspace")
    assert collection.name == "testspace"

    # get collection should throw an error if collection does not exist
    with pytest.raises(Exception):
        collection = api.get_collection("testspace2")


def test_list_collections(api):
    api.reset()
    api.create_collection("testspace")
    api.create_collection("testspace2")

    # get collection does not throw an error
    collections = api.list_collections()
    assert len(collections) == 2


def test_reset(api):
    api.reset()
    api.create_collection("testspace")
    api.create_collection("testspace2")

    # get collection does not throw an error
    collections = api.list_collections()
    assert len(collections) == 2

    api.reset()
    collections = api.list_collections()
    assert len(collections) == 0


def test_peek(api):
    api.reset()
    collection = api.create_collection("testspace")
    collection.add(**batch_records)
    assert collection.count() == 2

    # peek
    peek = collection.peek()
    for key in peek.keys():
        assert len(peek[key]) == 2


# TEST METADATA AND METADATA FILTERING
# region

metadata_records = {
    "embeddings": [[1.1, 2.3, 3.2], [1.2, 2.24, 3.2]],
    "ids": ["id1", "id2"],
    "metadatas": [
        {"int_value": 1, "string_value": "one", "float_value": 1.001},
        {"int_value": 2},
    ],
}


def test_metadata_add_get_int_float(api):
    api.reset()
    collection = api.create_collection("test_int")
    collection.add(**metadata_records)

    items = collection.get(ids=["id1", "id2"])
    assert items["metadatas"][0]["int_value"] == 1
    assert items["metadatas"][0]["float_value"] == 1.001
    assert items["metadatas"][1]["int_value"] == 2
    assert type(items["metadatas"][0]["int_value"]) == int
    assert type(items["metadatas"][0]["float_value"]) == float


def test_metadata_add_query_int_float(api):
    api.reset()
    collection = api.create_collection("test_int")
    collection.add(**metadata_records)

    items: QueryResult = collection.query(
        query_embeddings=[[1.1, 2.3, 3.2]], n_results=1
    )
    assert items["metadatas"] is not None
    assert items["metadatas"][0][0]["int_value"] == 1
    assert items["metadatas"][0][0]["float_value"] == 1.001
    assert type(items["metadatas"][0][0]["int_value"]) == int
    assert type(items["metadatas"][0][0]["float_value"]) == float


def test_metadata_get_where_string(api):
    api.reset()
    collection = api.create_collection("test_int")
    collection.add(**metadata_records)

    items = collection.get(where={"string_value": "one"})
    assert items["metadatas"][0]["int_value"] == 1
    assert items["metadatas"][0]["string_value"] == "one"


def test_metadata_get_where_int(api):
    api.reset()
    collection = api.create_collection("test_int")
    collection.add(**metadata_records)

    items = collection.get(where={"int_value": 1})
    assert items["metadatas"][0]["int_value"] == 1
    assert items["metadatas"][0]["string_value"] == "one"


def test_metadata_get_where_float(api):
    api.reset()
    collection = api.create_collection("test_int")
    collection.add(**metadata_records)

    items = collection.get(where={"float_value": 1.001})
    assert items["metadatas"][0]["int_value"] == 1
    assert items["metadatas"][0]["string_value"] == "one"
    assert items["metadatas"][0]["float_value"] == 1.001


def test_metadata_update_get_int_float(api):
    api.reset()
    collection = api.create_collection("test_int")
    collection.add(**metadata_records)

    collection.update(
        ids=["id1"],
        metadatas=[{"int_value": 2, "string_value": "two", "float_value": 2.002}],
    )
    items = collection.get(ids=["id1"])
    assert items["metadatas"][0]["int_value"] == 2
    assert items["metadatas"][0]["string_value"] == "two"
    assert items["metadatas"][0]["float_value"] == 2.002


bad_metadata_records = {
    "embeddings": [[1.1, 2.3, 3.2], [1.2, 2.24, 3.2]],
    "ids": ["id1", "id2"],
    "metadatas": [{"value": {"nested": "5"}}, {"value": [1, 2, 3]}],
}


def test_metadata_validation_add(api):
    api.reset()
    collection = api.create_collection("test_metadata_validation")
    with pytest.raises(ValueError, match="metadata"):
        collection.add(**bad_metadata_records)


def test_metadata_validation_update(api):
    api.reset()
    collection = api.create_collection("test_metadata_validation")
    collection.add(**metadata_records)
    with pytest.raises(ValueError, match="metadata"):
        collection.update(ids=["id1"], metadatas={"value": {"nested": "5"}})


def test_where_validation_get(api):
    api.reset()
    collection = api.create_collection("test_where_validation")
    with pytest.raises(ValueError, match="where"):
        collection.get(where={"value": {"nested": "5"}})


def test_where_validation_query(api):
    api.reset()
    collection = api.create_collection("test_where_validation")
    with pytest.raises(ValueError, match="where"):
        collection.query(query_embeddings=[0, 0, 0], where={"value": {"nested": "5"}})


operator_records = {
    "embeddings": [[1.1, 2.3, 3.2], [1.2, 2.24, 3.2]],
    "ids": ["id1", "id2"],
    "metadatas": [
        {"int_value": 1, "string_value": "one", "float_value": 1.001},
        {"int_value": 2, "float_value": 2.002, "string_value": "two"},
    ],
}


def test_where_lt(api):
    api.reset()
    collection = api.create_collection("test_where_lt")
    collection.add(**operator_records)
    items = collection.get(where={"int_value": {"$lt": 2}})
    assert len(items["metadatas"]) == 1


def test_where_lte(api):
    api.reset()
    collection = api.create_collection("test_where_lte")
    collection.add(**operator_records)
    items = collection.get(where={"int_value": {"$lte": 2.0}})
    assert len(items["metadatas"]) == 2


def test_where_gt(api):
    api.reset()
    collection = api.create_collection("test_where_lte")
    collection.add(**operator_records)
    items = collection.get(where={"float_value": {"$gt": -1.4}})
    assert len(items["metadatas"]) == 2


def test_where_gte(api):
    api.reset()
    collection = api.create_collection("test_where_lte")
    collection.add(**operator_records)
    items = collection.get(where={"float_value": {"$gte": 2.002}})
    assert len(items["metadatas"]) == 1


def test_where_ne_string(api):
    api.reset()
    collection = api.create_collection("test_where_lte")
    collection.add(**operator_records)
    items = collection.get(where={"string_value": {"$ne": "two"}})
    assert len(items["metadatas"]) == 1


def test_where_ne_eq_number(api):
    api.reset()
    collection = api.create_collection("test_where_lte")
    collection.add(**operator_records)
    items = collection.get(where={"int_value": {"$ne": 1}})
    assert len(items["metadatas"]) == 1
    items = collection.get(where={"float_value": {"$eq": 2.002}})
    assert len(items["metadatas"]) == 1


def test_where_valid_operators(api):
    api.reset()
    collection = api.create_collection("test_where_valid_operators")
    collection.add(**operator_records)
    with pytest.raises(ValueError):
        collection.get(where={"int_value": {"$invalid": 2}})

    with pytest.raises(ValueError):
        collection.get(where={"int_value": {"$lt": "2"}})

    with pytest.raises(ValueError):
        collection.get(where={"int_value": {"$lt": 2, "$gt": 1}})

    # Test invalid $and, $or
    with pytest.raises(ValueError):
        collection.get(where={"$and": {"int_value": {"$lt": 2}}})

    with pytest.raises(ValueError):
        collection.get(
            where={"int_value": {"$lt": 2}, "$or": {"int_value": {"$gt": 1}}}
        )

    with pytest.raises(ValueError):
        collection.get(
            where={"$gt": [{"int_value": {"$lt": 2}}, {"int_value": {"$gt": 1}}]}
        )

    with pytest.raises(ValueError):
        collection.get(where={"$or": [{"int_value": {"$lt": 2}}]})

    with pytest.raises(ValueError):
        collection.get(where={"$or": []})

    with pytest.raises(ValueError):
        collection.get(where={"a": {"$contains": "test"}})

    with pytest.raises(ValueError):
        collection.get(
            where={
                "$or": [
                    {"a": {"$contains": "first"}},  # invalid
                    {"$contains": "second"},  # valid
                ]
            }
        )


# TODO: Define the dimensionality of these embeddingds in terms of the default record
bad_dimensionality_records = {
    "embeddings": [[1.1, 2.3, 3.2, 4.5], [1.2, 2.24, 3.2, 4.5]],
    "ids": ["id1", "id2"],
}

bad_dimensionality_query = {
    "query_embeddings": [[1.1, 2.3, 3.2, 4.5], [1.2, 2.24, 3.2, 4.5]],
}

bad_number_of_results_query = {
    "query_embeddings": [[1.1, 2.3, 3.2], [1.2, 2.24, 3.2]],
    "n_results": 100,
}


def test_dimensionality_validation_add(api):
    api.reset()
    collection = api.create_collection("test_dimensionality_validation")
    collection.add(**minimal_records)

    with pytest.raises(Exception) as e:
        collection.add(**bad_dimensionality_records)
    assert "dimensionality" in str(e.value)


def test_dimensionality_validation_query(api):
    api.reset()
    collection = api.create_collection("test_dimensionality_validation_query")
    collection.add(**minimal_records)

    with pytest.raises(Exception) as e:
        collection.query(**bad_dimensionality_query)
    assert "dimensionality" in str(e.value)


def test_number_of_elements_validation_query(api):
    api.reset()
    collection = api.create_collection("test_number_of_elements_validation")
    collection.add(**minimal_records)

    with pytest.raises(Exception) as e:
        collection.query(**bad_number_of_results_query)
    assert "number of elements" in str(e.value)


def test_query_document_valid_operators(api):
    api.reset()
    collection = api.create_collection("test_where_valid_operators")
    collection.add(**operator_records)
    with pytest.raises(ValueError, match="where document"):
        collection.get(where_document={"$lt": {"$nested": 2}})

    with pytest.raises(ValueError, match="where document"):
        collection.query(query_embeddings=[0, 0, 0], where_document={"$contains": 2})

    with pytest.raises(ValueError, match="where document"):
        collection.get(where_document={"$contains": []})

    # Test invalid $and, $or
    with pytest.raises(ValueError):
        collection.get(where_document={"$and": {"$unsupported": "doc"}})

    with pytest.raises(ValueError):
        collection.get(
            where_document={"$or": [{"$unsupported": "doc"}, {"$unsupported": "doc"}]}
        )

    with pytest.raises(ValueError):
        collection.get(where_document={"$or": [{"$contains": "doc"}]})

    with pytest.raises(ValueError):
        collection.get(where_document={"$or": []})

    with pytest.raises(ValueError):
        collection.get(
            where_document={
                "$or": [{"$and": [{"$contains": "doc"}]}, {"$contains": "doc"}]
            }
        )


contains_records = {
    "embeddings": [[1.1, 2.3, 3.2], [1.2, 2.24, 3.2]],
    "documents": ["this is doc1 and it's great!", "doc2 is also great!"],
    "ids": ["id1", "id2"],
    "metadatas": [
        {"int_value": 1, "string_value": "one", "float_value": 1.001},
        {"int_value": 2, "float_value": 2.002, "string_value": "two"},
    ],
}


def test_get_where_document(api):
    api.reset()
    collection = api.create_collection("test_get_where_document")
    collection.add(**contains_records)

    items = collection.get(where_document={"$contains": "doc1"})
    assert len(items["metadatas"]) == 1

    items = collection.get(where_document={"$contains": "great"})
    assert len(items["metadatas"]) == 2

    items = collection.get(where_document={"$contains": "bad"})
    assert len(items["metadatas"]) == 0


def test_query_where_document(api):
    api.reset()
    collection = api.create_collection("test_query_where_document")
    collection.add(**contains_records)

    items = collection.query(
        query_embeddings=[1, 0, 0], where_document={"$contains": "doc1"}, n_results=1
    )
    assert len(items["metadatas"][0]) == 1

    items = collection.query(
        query_embeddings=[0, 0, 0], where_document={"$contains": "great"}, n_results=2
    )
    assert len(items["metadatas"][0]) == 2

    with pytest.raises(Exception) as e:
        items = collection.query(
            query_embeddings=[0, 0, 0], where_document={"$contains": "bad"}, n_results=1
        )
        assert "datapoints" in str(e.value)


def test_delete_where_document(api):
    api.reset()
    collection = api.create_collection("test_delete_where_document")
    collection.add(**contains_records)

    collection.delete(where_document={"$contains": "doc1"})
    assert collection.count() == 1

    collection.delete(where_document={"$contains": "bad"})
    assert collection.count() == 1

    collection.delete(where_document={"$contains": "great"})
    assert collection.count() == 0


logical_operator_records = {
    "embeddings": [
        [1.1, 2.3, 3.2],
        [1.2, 2.24, 3.2],
        [1.3, 2.25, 3.2],
        [1.4, 2.26, 3.2],
    ],
    "ids": ["id1", "id2", "id3", "id4"],
    "metadatas": [
        {"int_value": 1, "string_value": "one", "float_value": 1.001, "is": "doc"},
        {"int_value": 2, "float_value": 2.002, "string_value": "two", "is": "doc"},
        {"int_value": 3, "float_value": 3.003, "string_value": "three", "is": "doc"},
        {"int_value": 4, "float_value": 4.004, "string_value": "four", "is": "doc"},
    ],
    "documents": [
        "this document is first and great",
        "this document is second and great",
        "this document is third and great",
        "this document is fourth and great",
    ],
}


def test_where_logical_operators(api):
    api.reset()
    collection = api.create_collection("test_logical_operators")
    collection.add(**logical_operator_records)

    items = collection.get(
        where={
            "$and": [
                {"$or": [{"int_value": {"$gte": 3}}, {"float_value": {"$lt": 1.9}}]},
                {"is": "doc"},
            ]
        }
    )
    assert len(items["metadatas"]) == 3

    items = collection.get(
        where={
            "$or": [
                {
                    "$and": [
                        {"int_value": {"$eq": 3}},
                        {"string_value": {"$eq": "three"}},
                    ]
                },
                {
                    "$and": [
                        {"int_value": {"$eq": 4}},
                        {"string_value": {"$eq": "four"}},
                    ]
                },
            ]
        }
    )
    assert len(items["metadatas"]) == 2

    items = collection.get(
        where={
            "$or": [
                {
                    "$and": [
                        {"int_value": {"$eq": 3}},
                        {"string_value": {"$eq": "three"}},
                    ]
                },
                {
                    "$and": [
                        {"int_value": {"$eq": 4}},
                        {"string_value": {"$eq": "four"}},
                    ]
                },
            ],
            "$and": [{"is": "doc"}, {"string_value": "four"}],
        }
    )
    assert len(items["metadatas"]) == 1


def test_where_document_logical_operators(api):
    api.reset()
    collection = api.create_collection("test_document_logical_operators")
    collection.add(**logical_operator_records)

    items = collection.get(
        where_document={
            "$and": [
                {"$contains": "first"},
                {"$contains": "doc"},
            ]
        }
    )
    assert len(items["metadatas"]) == 1

    items = collection.get(
        where_document={
            "$or": [
                {"$contains": "first"},
                {"$contains": "second"},
            ]
        }
    )
    assert len(items["metadatas"]) == 2

    items = collection.get(
        where_document={
            "$or": [
                {"$contains": "first"},
                {"$contains": "second"},
            ]
        },
        where={
            "int_value": {"$ne": 2},
        },
    )
    assert len(items["metadatas"]) == 1


# endregion

records = {
    "embeddings": [[0, 0, 0], [1.2, 2.24, 3.2]],
    "ids": ["id1", "id2"],
    "metadatas": [
        {"int_value": 1, "string_value": "one", "float_value": 1.001},
        {"int_value": 2},
    ],
    "documents": ["this document is first", "this document is second"],
}


def test_query_include(api):
    api.reset()
    collection = api.create_collection("test_query_include")
    collection.add(**records)

    items = collection.query(
        query_embeddings=[0, 0, 0],
        include=["metadatas", "documents", "distances"],
        n_results=1,
    )
    assert items["embeddings"] is None
    assert items["ids"][0][0] == "id1"
    assert items["metadatas"][0][0]["int_value"] == 1

    items = collection.query(
        query_embeddings=[0, 0, 0],
        include=["embeddings", "documents", "distances"],
        n_results=1,
    )
    assert items["metadatas"] is None
    assert items["ids"][0][0] == "id1"

    items = collection.query(
        query_embeddings=[[0, 0, 0], [1, 2, 1.2]],
        include=[],
        n_results=2,
    )
    assert items["documents"] is None
    assert items["metadatas"] is None
    assert items["embeddings"] is None
    assert items["distances"] is None
    assert items["ids"][0][0] == "id1"
    assert items["ids"][0][1] == "id2"


def test_get_include(api):
    api.reset()
    collection = api.create_collection("test_get_include")
    collection.add(**records)

    items = collection.get(include=["metadatas", "documents"], where={"int_value": 1})
    assert items["embeddings"] is None
    assert items["ids"][0] == "id1"
    assert items["metadatas"][0]["int_value"] == 1
    assert items["documents"][0] == "this document is first"

    items = collection.get(include=["embeddings", "documents"])
    assert items["metadatas"] is None
    assert items["ids"][0] == "id1"
    assert items["embeddings"][1][0] == 1.2

    items = collection.get(include=[])
    assert items["documents"] is None
    assert items["metadatas"] is None
    assert items["embeddings"] is None
    assert items["ids"][0] == "id1"

    with pytest.raises(ValueError, match="include"):
        items = collection.get(include=["metadatas", "undefined"])

    with pytest.raises(ValueError, match="include"):
        items = collection.get(include=None)


# make sure query results are returned in the right order


def test_query_order(api):
    api.reset()
    collection = api.create_collection("test_query_order")
    collection.add(**records)

    items = collection.query(
        query_embeddings=[1.2, 2.24, 3.2],
        include=["metadatas", "documents", "distances"],
        n_results=2,
    )

    assert items["documents"][0][0] == "this document is second"
    assert items["documents"][0][1] == "this document is first"


# test to make sure add, get, delete error on invalid id input


def test_invalid_id(api):
    api.reset()
    collection = api.create_collection("test_invalid_id")
    # Add with non-string id
    with pytest.raises(ValueError) as e:
        collection.add(embeddings=[0, 0, 0], ids=[1], metadatas=[{}])
    assert "ID" in str(e.value)

    # Get with non-list id
    with pytest.raises(ValueError) as e:
        collection.get(ids=1)
    assert "ID" in str(e.value)

    # Delete with malformed ids
    with pytest.raises(ValueError) as e:
        collection.delete(ids=["valid", 0])
    assert "ID" in str(e.value)


def test_index_params(api):
    # first standard add
    api.reset()
    collection = api.create_collection(name="test_index_params")
    collection.add(**records)
    items = collection.query(
        query_embeddings=[0.6, 1.12, 1.6],
        n_results=1,
    )
    assert items["distances"][0][0] > 4

    # cosine
    api.reset()
    collection = api.create_collection(
        name="test_index_params",
        metadata={"hnsw:space": "cosine", "hnsw:construction_ef": 20, "hnsw:M": 5},
    )
    collection.add(**records)
    items = collection.query(
        query_embeddings=[0.6, 1.12, 1.6],
        n_results=1,
    )
    assert items["distances"][0][0] > 0
    assert items["distances"][0][0] < 1

    # ip
    api.reset()
    collection = api.create_collection(
        name="test_index_params", metadata={"hnsw:space": "ip"}
    )
    collection.add(**records)
    items = collection.query(
        query_embeddings=[0.6, 1.12, 1.6],
        n_results=1,
    )
    assert items["distances"][0][0] < -5


def test_invalid_index_params(api):
    api.reset()

    with pytest.raises(Exception):
        collection = api.create_collection(
            name="test_index_params", metadata={"hnsw:foobar": "blarg"}
        )
        collection.add(**records)

    with pytest.raises(Exception):
        collection = api.create_collection(
            name="test_index_params", metadata={"hnsw:space": "foobar"}
        )
        collection.add(**records)


def test_persist_index_loading_params(api, request):
    api = request.getfixturevalue("local_persist_api")
    api.reset()
    collection = api.create_collection("test", metadata={"hnsw:space": "ip"})
    collection.add(ids="id1", documents="hello")

    api.persist()
    del api

    api2 = request.getfixturevalue("local_persist_api_cache_bust")
    collection = api2.get_collection("test")

    assert collection.metadata["hnsw:space"] == "ip"

    nn = collection.query(
        query_texts="hello",
        n_results=1,
        include=["embeddings", "documents", "metadatas", "distances"],
    )
    for key in nn.keys():
        assert len(nn[key]) == 1


def test_add_large(api):
    api.reset()

    collection = api.create_collection("testspace")

    # Test adding a large number of records
    large_records = np.random.rand(2000, 512).astype(np.float32).tolist()

    collection.add(
        embeddings=large_records,
        ids=[f"http://example.com/{i}" for i in range(len(large_records))],
    )

    assert collection.count() == len(large_records)


# test get_version


def test_get_version(api):
    api.reset()
    version = api.get_version()

    # assert version matches the pattern x.y.z
    import re

    assert re.match(r"\d+\.\d+\.\d+", version)


# test delete_collection


def test_delete_collection(api):
    api.reset()
    collection = api.create_collection("test_delete_collection")
    collection.add(**records)

    assert len(api.list_collections()) == 1
    api.delete_collection("test_delete_collection")
    assert len(api.list_collections()) == 0


<<<<<<< HEAD
# test default embedding function
def test_default_embedding():
    embedding_function = DefaultEmbeddingFunction()
    docs = ["this is a test" for _ in range(64)]
    embeddings = embedding_function(docs)
    assert len(embeddings) == 64


def test_default_ef_is_onnx_mini_l6_v2():
    assert DefaultEmbeddingFunction == ONNXMiniLM_L6_V2


@pytest.mark.parametrize("api_fixture", test_apis)
def test_multiple_collections(api_fixture, request):

=======
def test_multiple_collections(api):
>>>>>>> 80497fcd
    embeddings1 = np.random.rand(10, 512).astype(np.float32).tolist()
    embeddings2 = np.random.rand(10, 512).astype(np.float32).tolist()
    ids1 = [f"http://example.com/1/{i}" for i in range(len(embeddings1))]
    ids2 = [f"http://example.com/2/{i}" for i in range(len(embeddings2))]

    api.reset()
    coll1 = api.create_collection("coll1")
    coll1.add(embeddings=embeddings1, ids=ids1)

    coll2 = api.create_collection("coll2")
    coll2.add(embeddings=embeddings2, ids=ids2)

    assert len(api.list_collections()) == 2
    assert coll1.count() == len(embeddings1)
    assert coll2.count() == len(embeddings2)

    results1 = coll1.query(query_embeddings=embeddings1[0], n_results=1)
    results2 = coll2.query(query_embeddings=embeddings2[0], n_results=1)

    assert results1["ids"][0][0] == ids1[0]
    assert results2["ids"][0][0] == ids2[0]


def test_update_query(api):
    api.reset()
    collection = api.create_collection("test_update_query")
    collection.add(**records)

    updated_records = {
        "ids": [records["ids"][0]],
        "embeddings": [[0.1, 0.2, 0.3]],
        "documents": ["updated document"],
        "metadatas": [{"foo": "bar"}],
    }

    collection.update(**updated_records)

    # test query
    results = collection.query(
        query_embeddings=updated_records["embeddings"],
        n_results=1,
        include=["embeddings", "documents", "metadatas"],
    )
    assert len(results["ids"][0]) == 1
    assert results["ids"][0][0] == updated_records["ids"][0]
    assert results["documents"][0][0] == updated_records["documents"][0]
    assert results["metadatas"][0][0]["foo"] == "bar"
    assert results["embeddings"][0][0] == updated_records["embeddings"][0]


initial_records = {
    "embeddings": [[0, 0, 0], [1.2, 2.24, 3.2], [2.2, 3.24, 4.2]],
    "ids": ["id1", "id2", "id3"],
    "metadatas": [
        {"int_value": 1, "string_value": "one", "float_value": 1.001},
        {"int_value": 2},
        {"string_value": "three"},
    ],
    "documents": [
        "this document is first",
        "this document is second",
        "this document is third",
    ],
}

new_records = {
    "embeddings": [[3.0, 3.0, 1.1], [3.2, 4.24, 5.2]],
    "ids": ["id1", "id4"],
    "metadatas": [
        {"int_value": 1, "string_value": "one_of_one", "float_value": 1.001},
        {"int_value": 4},
    ],
    "documents": [
        "this document is even more first",
        "this document is new and fourth",
    ],
}


def test_upsert(api):
    api.reset()
    collection = api.create_collection("test")

    collection.add(**initial_records)
    assert collection.count() == 3

    collection.upsert(**new_records)
    assert collection.count() == 4

    get_result = collection.get(
        include=["embeddings", "metadatas", "documents"], ids=new_records["ids"][0]
    )
    assert get_result["embeddings"][0] == new_records["embeddings"][0]
    assert get_result["metadatas"][0] == new_records["metadatas"][0]
    assert get_result["documents"][0] == new_records["documents"][0]

    query_result = collection.query(
        query_embeddings=get_result["embeddings"],
        n_results=1,
        include=["embeddings", "metadatas", "documents"],
    )
    assert query_result["embeddings"][0][0] == new_records["embeddings"][0]
    assert query_result["metadatas"][0][0] == new_records["metadatas"][0]
    assert query_result["documents"][0][0] == new_records["documents"][0]

    collection.delete(ids=initial_records["ids"][2])
    collection.upsert(
        ids=initial_records["ids"][2],
        embeddings=[[1.1, 0.99, 2.21]],
        metadatas=[{"string_value": "a new string value"}],
    )
    assert collection.count() == 4

    get_result = collection.get(
        include=["embeddings", "metadatas", "documents"], ids=["id3"]
    )
    assert get_result["embeddings"][0] == [1.1, 0.99, 2.21]
    assert get_result["metadatas"][0] == {"string_value": "a new string value"}
    assert get_result["documents"][0] is None


# test to make sure add, query, update, upsert error on invalid embeddings input


def test_invalid_embeddings(api):
    api.reset()
    collection = api.create_collection("test_invalid_embeddings")

    # Add with string embeddings
    invalid_records = {
        "embeddings": [['0', '0', '0'], ['1.2', '2.24', '3.2']],
        "ids": ["id1", "id2"],
    }
    with pytest.raises(ValueError) as e:
        collection.add(**invalid_records)
    assert "embeddings" in str(e.value)

    # Query with invalid embeddings
    with pytest.raises(ValueError) as e:
        collection.query(
            query_embeddings=[['1.1', '2.3', '3.2']],
            n_results=1,
        )
    assert "embeddings" in str(e.value)

    # Update with invalid embeddings
    invalid_records = {
        "embeddings": [[[0], [0], [0]], [[1.2], [2.24], [3.2]]],
        "ids": ["id1", "id2"],
    }
    with pytest.raises(ValueError) as e:
        collection.update(**invalid_records)
    assert "embeddings" in str(e.value)

    # Upsert with invalid embeddings
    invalid_records = {
        "embeddings": [[[1.1, 2.3, 3.2]], [[1.2, 2.24, 3.2]]],
        "ids": ["id1", "id2"],
    }
    with pytest.raises(ValueError) as e:
        collection.upsert(**invalid_records)
    assert "embeddings" in str(e.value)<|MERGE_RESOLUTION|>--- conflicted
+++ resolved
@@ -6,7 +6,10 @@
 import pytest
 import tempfile
 import numpy as np
-from chromadb.utils.embedding_functions import DefaultEmbeddingFunction, ONNXMiniLM_L6_V2
+from chromadb.utils.embedding_functions import (
+    DefaultEmbeddingFunction,
+    ONNXMiniLM_L6_V2,
+)
 
 
 @pytest.fixture
@@ -1153,8 +1156,6 @@
 
 
 # test get_version
-
-
 def test_get_version(api):
     api.reset()
     version = api.get_version()
@@ -1166,8 +1167,6 @@
 
 
 # test delete_collection
-
-
 def test_delete_collection(api):
     api.reset()
     collection = api.create_collection("test_delete_collection")
@@ -1178,7 +1177,6 @@
     assert len(api.list_collections()) == 0
 
 
-<<<<<<< HEAD
 # test default embedding function
 def test_default_embedding():
     embedding_function = DefaultEmbeddingFunction()
@@ -1191,12 +1189,7 @@
     assert DefaultEmbeddingFunction == ONNXMiniLM_L6_V2
 
 
-@pytest.mark.parametrize("api_fixture", test_apis)
-def test_multiple_collections(api_fixture, request):
-
-=======
 def test_multiple_collections(api):
->>>>>>> 80497fcd
     embeddings1 = np.random.rand(10, 512).astype(np.float32).tolist()
     embeddings2 = np.random.rand(10, 512).astype(np.float32).tolist()
     ids1 = [f"http://example.com/1/{i}" for i in range(len(embeddings1))]
@@ -1327,7 +1320,7 @@
 
     # Add with string embeddings
     invalid_records = {
-        "embeddings": [['0', '0', '0'], ['1.2', '2.24', '3.2']],
+        "embeddings": [["0", "0", "0"], ["1.2", "2.24", "3.2"]],
         "ids": ["id1", "id2"],
     }
     with pytest.raises(ValueError) as e:
@@ -1337,7 +1330,7 @@
     # Query with invalid embeddings
     with pytest.raises(ValueError) as e:
         collection.query(
-            query_embeddings=[['1.1', '2.3', '3.2']],
+            query_embeddings=[["1.1", "2.3", "3.2"]],
             n_results=1,
         )
     assert "embeddings" in str(e.value)
