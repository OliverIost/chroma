--- conflicted
+++ resolved
@@ -53,10 +53,7 @@
     def create_collection(
         self,
         metadata: Optional[Dict] = None,
-<<<<<<< HEAD
-=======
         get_or_create: bool = False,
->>>>>>> 4463d13f
         embedding_function: Optional[Callable] = None,
     ) -> Collection:
         """Creates a new collection in the database
@@ -64,10 +61,7 @@
         Args:
             name (str): The name of the collection to create. The name must be unique.
             metadata (Optional[Dict], optional): A dictionary of metadata to associate with the collection. Defaults to None.
-<<<<<<< HEAD
-=======
             get_or_create (bool, optional): If True, will return the collection if it already exists. Defaults to False.
->>>>>>> 4463d13f
             embedding_function (Optional[Callable], optional): A function that takes documents and returns an embedding. Defaults to None.
 
         Returns:
