from chromadb.db.migrations import MigratableDB, Migration
from chromadb.config import System, Settings
import chromadb.db.base as base
from chromadb.db.mixins.embeddings_queue import SqlEmbeddingsQueue
from chromadb.db.mixins.sysdb import SqlSysDB
import sqlite3
from overrides import override
import pypika
from typing import Sequence, cast, Optional, Type, Any
from typing_extensions import Literal
from types import TracebackType
import os
from uuid import UUID


class TxWrapper(base.TxWrapper):
    def __init__(self, conn: sqlite3.Connection) -> None:
        self._conn = conn

    @override
    def __enter__(self) -> base.Cursor:
        self._conn.execute("BEGIN;")
        return self._conn.cursor()  # type: ignore

    @override
    def __exit__(
        self,
        exc_type: Optional[Type[BaseException]],
        exc_value: Optional[BaseException],
        traceback: Optional[TracebackType],
    ) -> Literal[False]:
        if exc_type is None:
            self._conn.commit()
        else:
            self._conn.rollback()
        return False


class SqliteDB(MigratableDB, SqlEmbeddingsQueue, SqlSysDB):
    _conn: sqlite3.Connection
    _settings: Settings
    _migration_dirs: Sequence[str]
    _db_file: str

    def __init__(self, system: System):
        self._settings = system.settings
<<<<<<< HEAD
        self._migration_dirs = ["migrations/embeddings_queue", "migrations/sysdb"]
        self._init()
        super().__init__(system)

    def _init(self) -> None:
        sqlite_db = self._settings.require("sqlite_database")
        self._conn = sqlite3.connect(sqlite_db)
        with self.tx() as cur:
            cur.execute("PRAGMA foreign_keys = ON")
=======
        self._migration_dirs = ["migrations/embeddings_queue"]
        self._db_file = self._settings.require("sqlite_database")
        super().__init__(system)

    @override
    def start(self) -> None:
        self._conn = sqlite3.connect(self._db_file)
>>>>>>> 7d49baea
        self.initialize_migrations()

    @override
    def stop(self) -> None:
        self._conn.close()

    @staticmethod
    @override
    def querybuilder() -> Type[pypika.Query]:
        return pypika.Query  # type: ignore

    @staticmethod
    @override
    def parameter_format() -> str:
        return "?"

    @staticmethod
    @override
    def migration_scope() -> str:
        return "sqlite"

    @override
    def migration_dirs(self) -> Sequence[str]:
        return self._migration_dirs

    @override
    def tx(self) -> TxWrapper:
        return TxWrapper(self._conn)

    @override
    def reset(self) -> None:
        if not self._settings.require("allow_reset"):
            raise ValueError(
                "Resetting the database is not allowed. Set `allow_reset` to true in the config in tests or other non-production environments where reset should be permitted."
            )
        self._conn.close()
        db_file = self._settings.require("sqlite_database")
        if db_file != ":memory:":
            os.remove(db_file)
        self.stop()
        self.start()

    @override
    def setup_migrations(self) -> None:
        with self.tx() as cur:
            cur.execute(
                """
                 CREATE TABLE IF NOT EXISTS migrations (
                     dir TEXT NOT NULL,
                     version INTEGER NOT NULL,
                     filename TEXT NOT NULL,
                     sql TEXT NOT NULL,
                     hash TEXT NOT NULL,
                     PRIMARY KEY (dir, version)
                 )
                 """
            )

    @override
    def migrations_initialized(self) -> bool:
        with self.tx() as cur:
            cur.execute(
                """SELECT count(*) FROM sqlite_master
                   WHERE type='table' AND name='migrations'"""
            )

            if cur.fetchone()[0] == 0:
                return False
            else:
                return True

    @override
    def db_migrations(self, dir: str) -> Sequence[Migration]:
        with self.tx() as cur:
            cur.execute(
                """
                SELECT dir, version, filename, sql, hash
                FROM migrations
                WHERE dir = ?
                ORDER BY version ASC
                """,
                (dir,),
            )

            migrations = []
            for row in cur.fetchall():
                dir = cast(str, row[0])
                version = cast(int, row[1])
                filename = cast(str, row[2])
                sql = cast(str, row[3])
                hash = cast(str, row[4])
                migrations.append(
                    Migration(
                        dir=dir,
                        version=version,
                        filename=filename,
                        sql=sql,
                        hash=hash,
                        scope=self.migration_scope(),
                    )
                )
            return migrations

    @override
    def apply_migration(self, cur: base.Cursor, migration: Migration) -> None:
        cur.executescript(migration["sql"])
        cur.execute(
            """
            INSERT INTO migrations (dir, version, filename, sql, hash)
            VALUES (?, ?, ?, ?, ?)
            """,
            (
                migration["dir"],
                migration["version"],
                migration["filename"],
                migration["sql"],
                migration["hash"],
            ),
        )

    @staticmethod
    @override
    def uuid_from_db(value: Optional[Any]) -> Optional[UUID]:
        return UUID(value) if value is not None else None

    @staticmethod
    @override
    def uuid_to_db(uuid: Optional[UUID]) -> Optional[Any]:
        return str(uuid) if uuid is not None else None

    @staticmethod
    @override
    def unique_constraint_error() -> Type[BaseException]:
        return sqlite3.IntegrityError<|MERGE_RESOLUTION|>--- conflicted
+++ resolved
@@ -44,25 +44,15 @@
 
     def __init__(self, system: System):
         self._settings = system.settings
-<<<<<<< HEAD
         self._migration_dirs = ["migrations/embeddings_queue", "migrations/sysdb"]
-        self._init()
-        super().__init__(system)
-
-    def _init(self) -> None:
-        sqlite_db = self._settings.require("sqlite_database")
-        self._conn = sqlite3.connect(sqlite_db)
-        with self.tx() as cur:
-            cur.execute("PRAGMA foreign_keys = ON")
-=======
-        self._migration_dirs = ["migrations/embeddings_queue"]
         self._db_file = self._settings.require("sqlite_database")
         super().__init__(system)
 
     @override
     def start(self) -> None:
         self._conn = sqlite3.connect(self._db_file)
->>>>>>> 7d49baea
+        with self.tx() as cur:
+            cur.execute("PRAGMA foreign_keys = ON")
         self.initialize_migrations()
 
     @override
