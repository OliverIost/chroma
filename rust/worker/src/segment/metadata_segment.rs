use crate::execution::operators::metadata_filtering::RoaringMetadataFilter;

use super::super::execution::operators::metadata_filtering::MetadataProvider;
use super::record_segment::ApplyMaterializedLogError;
use super::types::{MaterializedLogRecord, SegmentWriter};
use super::SegmentFlusher;
use async_trait::async_trait;
use chroma_blockstore::provider::{BlockfileProvider, CreateError, OpenError};
use chroma_blockstore::BlockfileWriterOptions;
use chroma_error::{ChromaError, ErrorCodes};
use chroma_index::fulltext::types::{
    DocumentMutation, FullTextIndexError, FullTextIndexFlusher, FullTextIndexReader,
    FullTextIndexWriter,
};
use chroma_index::metadata::types::{
    MetadataIndexError, MetadataIndexFlusher, MetadataIndexReader, MetadataIndexWriter,
};
use chroma_index::utils::merge_sorted_vecs_conjunction;
use chroma_types::{Chunk, MaterializedLogOperation, MetadataValue, Segment, Where};
use chroma_types::{SegmentType, SignedRoaringBitmap};
use core::panic;
use futures::future::BoxFuture;
use futures::FutureExt;
use roaring::RoaringBitmap;
use std::collections::HashMap;
use std::fmt::{self, Debug, Formatter};
use tantivy::tokenizer::NgramTokenizer;
use thiserror::Error;
use uuid::Uuid;

const FULL_TEXT_PLS: &str = "full_text_pls";
const STRING_METADATA: &str = "string_metadata";
const BOOL_METADATA: &str = "bool_metadata";
const F32_METADATA: &str = "f32_metadata";
const U32_METADATA: &str = "u32_metadata";

#[derive(Clone)]
pub struct MetadataSegmentWriter<'me> {
    pub(crate) full_text_index_writer: Option<FullTextIndexWriter>,
    pub(crate) string_metadata_index_writer: Option<MetadataIndexWriter<'me>>,
    pub(crate) bool_metadata_index_writer: Option<MetadataIndexWriter<'me>>,
    pub(crate) f32_metadata_index_writer: Option<MetadataIndexWriter<'me>>,
    pub(crate) u32_metadata_index_writer: Option<MetadataIndexWriter<'me>>,
    pub(crate) id: Uuid,
}

impl Debug for MetadataSegmentWriter<'_> {
    fn fmt(&self, f: &mut Formatter<'_>) -> fmt::Result {
        write!(f, "MetadataSegmentWriter")
    }
}

#[derive(Debug, Error)]
pub enum MetadataSegmentError {
    #[error("Invalid segment type")]
    InvalidSegmentType,
    // TODO turn this into index creation error
    #[error("Failed to create full text index writer")]
    FullTextIndexWriterError(#[from] FullTextIndexError),
    #[error("Blockfile creation error")]
    BlockfileError(#[from] CreateError),
    #[error("Blockfile open error")]
    BlockfileOpenError(#[from] OpenError),
    #[error("Only one of posting lists and frequencies files found")]
    FullTextIndexFilesIntegrityError,
    #[error("Incorrect number of files")]
    IncorrectNumberOfFiles,
    #[error("Missing file {0}")]
    MissingFile(String),
    #[error("Count not parse UUID {0}")]
    UuidParseError(String),
    #[error("No writer found")]
    NoWriter,
    #[error("Path vector exists but is empty?")]
    EmptyPathVector,
    #[error("Failed to write to blockfile")]
    BlockfileWriteError,
    #[error("Limit and offset are not currently supported")]
    LimitOffsetNotSupported,
    #[error("Could not query metadata index {0}")]
    MetadataIndexQueryError(#[from] MetadataIndexError),
}

impl ChromaError for MetadataSegmentError {
    fn code(&self) -> ErrorCodes {
        match self {
            MetadataSegmentError::InvalidSegmentType => ErrorCodes::Internal,
            MetadataSegmentError::FullTextIndexWriterError(e) => e.code(),
            MetadataSegmentError::BlockfileError(e) => e.code(),
            MetadataSegmentError::BlockfileOpenError(e) => e.code(),
            MetadataSegmentError::FullTextIndexFilesIntegrityError => ErrorCodes::Internal,
            MetadataSegmentError::IncorrectNumberOfFiles => ErrorCodes::Internal,
            MetadataSegmentError::MissingFile(_) => ErrorCodes::Internal,
            MetadataSegmentError::UuidParseError(_) => ErrorCodes::Internal,
            MetadataSegmentError::NoWriter => ErrorCodes::Internal,
            MetadataSegmentError::EmptyPathVector => ErrorCodes::Internal,
            MetadataSegmentError::BlockfileWriteError => ErrorCodes::Internal,
            MetadataSegmentError::LimitOffsetNotSupported => ErrorCodes::Internal,
            MetadataSegmentError::MetadataIndexQueryError(_) => ErrorCodes::Internal,
        }
    }
}

impl<'me> MetadataSegmentWriter<'me> {
    pub async fn from_segment(
        segment: &Segment,
        blockfile_provider: &BlockfileProvider,
    ) -> Result<MetadataSegmentWriter<'me>, MetadataSegmentError> {
        if segment.r#type != SegmentType::BlockfileMetadata {
            return Err(MetadataSegmentError::InvalidSegmentType);
        }
        let pls_writer = match segment.file_path.get(FULL_TEXT_PLS) {
            Some(pls_path) => match pls_path.first() {
                Some(pls_uuid) => {
                    let pls_uuid = match Uuid::parse_str(pls_uuid) {
                        Ok(uuid) => uuid,
                        Err(_) => {
                            return Err(MetadataSegmentError::UuidParseError(pls_uuid.to_string()))
                        }
                    };
<<<<<<< HEAD

                    blockfile_provider
                        .write::<u32, Vec<u32>>(
                            BlockfileWriterOptions::new()
                                .fork(pls_uuid)
                                .ordered_mutations(),
                        )
                        .await
                        .map_err(|e| MetadataSegmentError::BlockfileError(*e))?
                }
                None => return Err(MetadataSegmentError::EmptyPathVector),
            },
            None => match blockfile_provider
                .write::<u32, Vec<u32>>(BlockfileWriterOptions::new().ordered_mutations())
                .await
            {
                Ok(writer) => writer,
=======
                    let pls_writer = match blockfile_provider.fork::<u32, Vec<u32>>(&pls_uuid).await
                    {
                        Ok(writer) => writer,
                        Err(e) => return Err(MetadataSegmentError::BlockfileError(*e)),
                    };
                    let pls_reader = match blockfile_provider.open::<u32, &[u32]>(&pls_uuid).await {
                        Ok(reader) => reader,
                        Err(e) => return Err(MetadataSegmentError::BlockfileOpenError(*e)),
                    };
                    (pls_writer, Some(pls_reader))
                }
                None => return Err(MetadataSegmentError::EmptyPathVector),
            },
            None => match blockfile_provider.create::<u32, Vec<u32>>().await {
                Ok(writer) => (writer, None),
                Err(e) => return Err(MetadataSegmentError::BlockfileError(*e)),
            },
        };
        let (freqs_writer, freqs_reader) = match segment.file_path.get(FULL_TEXT_FREQS) {
            Some(freqs_path) => match freqs_path.first() {
                Some(freqs_uuid) => {
                    let freqs_uuid = match Uuid::parse_str(freqs_uuid) {
                        Ok(uuid) => uuid,
                        Err(_) => {
                            return Err(MetadataSegmentError::UuidParseError(
                                freqs_uuid.to_string(),
                            ))
                        }
                    };
                    let freqs_writer = match blockfile_provider.fork::<u32, u32>(&freqs_uuid).await
                    {
                        Ok(writer) => writer,
                        Err(e) => return Err(MetadataSegmentError::BlockfileError(*e)),
                    };
                    let freqs_reader = match blockfile_provider.open::<u32, u32>(&freqs_uuid).await
                    {
                        Ok(reader) => reader,
                        Err(e) => return Err(MetadataSegmentError::BlockfileOpenError(*e)),
                    };
                    (freqs_writer, Some(freqs_reader))
                }
                None => return Err(MetadataSegmentError::EmptyPathVector),
            },
            None => match blockfile_provider.create::<u32, u32>().await {
                Ok(writer) => (writer, None),
>>>>>>> 12805143
                Err(e) => return Err(MetadataSegmentError::BlockfileError(*e)),
            },
        };

        let full_text_writer_tokenizer = NgramTokenizer::new(3, 3, false).unwrap();
        let full_text_index_writer =
            FullTextIndexWriter::new(pls_writer, full_text_writer_tokenizer);

        let (string_metadata_writer, string_metadata_index_reader) =
            match segment.file_path.get(STRING_METADATA) {
                Some(string_metadata_path) => match string_metadata_path.first() {
                    Some(string_metadata_uuid) => {
                        let string_metadata_uuid = match Uuid::parse_str(string_metadata_uuid) {
                            Ok(uuid) => uuid,
                            Err(_) => {
                                return Err(MetadataSegmentError::UuidParseError(
                                    string_metadata_uuid.to_string(),
                                ))
                            }
                        };
                        let string_metadata_writer = match blockfile_provider
                            .fork::<&str, RoaringBitmap>(&string_metadata_uuid)
                            .await
                        {
                            Ok(writer) => writer,
                            Err(e) => return Err(MetadataSegmentError::BlockfileError(*e)),
                        };
                        let string_metadata_index_reader = match blockfile_provider
                            .open::<&str, RoaringBitmap>(&string_metadata_uuid)
                            .await
                        {
                            Ok(reader) => MetadataIndexReader::new_string(reader),
                            Err(e) => return Err(MetadataSegmentError::BlockfileOpenError(*e)),
                        };
                        (string_metadata_writer, Some(string_metadata_index_reader))
                    }
                    None => return Err(MetadataSegmentError::EmptyPathVector),
                },
                None => match blockfile_provider.create::<&str, RoaringBitmap>().await {
                    Ok(writer) => (writer, None),
                    Err(e) => return Err(MetadataSegmentError::BlockfileError(*e)),
                },
            };
        let string_metadata_index_writer =
            MetadataIndexWriter::new_string(string_metadata_writer, string_metadata_index_reader);

        let (bool_metadata_writer, bool_metadata_index_reader) =
            match segment.file_path.get(BOOL_METADATA) {
                Some(bool_metadata_path) => match bool_metadata_path.first() {
                    Some(bool_metadata_uuid) => {
                        let bool_metadata_uuid = match Uuid::parse_str(bool_metadata_uuid) {
                            Ok(uuid) => uuid,
                            Err(_) => {
                                return Err(MetadataSegmentError::UuidParseError(
                                    bool_metadata_uuid.to_string(),
                                ))
                            }
                        };
                        let bool_metadata_writer = match blockfile_provider
                            .fork::<bool, RoaringBitmap>(&bool_metadata_uuid)
                            .await
                        {
                            Ok(writer) => writer,
                            Err(e) => return Err(MetadataSegmentError::BlockfileError(*e)),
                        };
                        let bool_metadata_index_writer = match blockfile_provider
                            .open::<bool, RoaringBitmap>(&bool_metadata_uuid)
                            .await
                        {
                            Ok(reader) => MetadataIndexReader::new_bool(reader),
                            Err(e) => return Err(MetadataSegmentError::BlockfileOpenError(*e)),
                        };
                        (bool_metadata_writer, Some(bool_metadata_index_writer))
                    }
                    None => return Err(MetadataSegmentError::EmptyPathVector),
                },
                None => match blockfile_provider.create::<bool, RoaringBitmap>().await {
                    Ok(writer) => (writer, None),
                    Err(e) => return Err(MetadataSegmentError::BlockfileError(*e)),
                },
            };
        let bool_metadata_index_writer =
            MetadataIndexWriter::new_bool(bool_metadata_writer, bool_metadata_index_reader);

        let (f32_metadata_writer, f32_metadata_index_reader) =
            match segment.file_path.get(F32_METADATA) {
                Some(f32_metadata_path) => match f32_metadata_path.first() {
                    Some(f32_metadata_uuid) => {
                        let f32_metadata_uuid = match Uuid::parse_str(f32_metadata_uuid) {
                            Ok(uuid) => uuid,
                            Err(_) => {
                                return Err(MetadataSegmentError::UuidParseError(
                                    f32_metadata_uuid.to_string(),
                                ))
                            }
                        };
                        let f32_metadata_writer = match blockfile_provider
                            .fork::<f32, RoaringBitmap>(&f32_metadata_uuid)
                            .await
                        {
                            Ok(writer) => writer,
                            Err(e) => return Err(MetadataSegmentError::BlockfileError(*e)),
                        };
                        let f32_metadata_index_reader = match blockfile_provider
                            .open::<f32, RoaringBitmap>(&f32_metadata_uuid)
                            .await
                        {
                            Ok(reader) => MetadataIndexReader::new_f32(reader),
                            Err(e) => return Err(MetadataSegmentError::BlockfileOpenError(*e)),
                        };
                        (f32_metadata_writer, Some(f32_metadata_index_reader))
                    }
                    None => return Err(MetadataSegmentError::EmptyPathVector),
                },
                None => match blockfile_provider.create::<f32, RoaringBitmap>().await {
                    Ok(writer) => (writer, None),
                    Err(e) => return Err(MetadataSegmentError::BlockfileError(*e)),
                },
            };
        let f32_metadata_index_writer =
            MetadataIndexWriter::new_f32(f32_metadata_writer, f32_metadata_index_reader);

        let (u32_metadata_writer, u32_metadata_index_reader) =
            match segment.file_path.get(U32_METADATA) {
                Some(u32_metadata_path) => match u32_metadata_path.first() {
                    Some(u32_metadata_uuid) => {
                        let u32_metadata_uuid = match Uuid::parse_str(u32_metadata_uuid) {
                            Ok(uuid) => uuid,
                            Err(_) => {
                                return Err(MetadataSegmentError::UuidParseError(
                                    u32_metadata_uuid.to_string(),
                                ))
                            }
                        };
                        let u32_metadata_writer = match blockfile_provider
                            .fork::<u32, RoaringBitmap>(&u32_metadata_uuid)
                            .await
                        {
                            Ok(writer) => writer,
                            Err(e) => return Err(MetadataSegmentError::BlockfileError(*e)),
                        };
                        let u32_metadata_index_reader = match blockfile_provider
                            .open::<u32, RoaringBitmap>(&u32_metadata_uuid)
                            .await
                        {
                            Ok(reader) => MetadataIndexReader::new_u32(reader),
                            Err(e) => return Err(MetadataSegmentError::BlockfileOpenError(*e)),
                        };
                        (u32_metadata_writer, Some(u32_metadata_index_reader))
                    }
                    None => return Err(MetadataSegmentError::EmptyPathVector),
                },
                None => match blockfile_provider.create::<u32, RoaringBitmap>().await {
                    Ok(writer) => (writer, None),
                    Err(e) => return Err(MetadataSegmentError::BlockfileError(*e)),
                },
            };
        let u32_metadata_index_writer =
            MetadataIndexWriter::new_u32(u32_metadata_writer, u32_metadata_index_reader);

        Ok(MetadataSegmentWriter {
            full_text_index_writer: Some(full_text_index_writer),
            string_metadata_index_writer: Some(string_metadata_index_writer),
            bool_metadata_index_writer: Some(bool_metadata_index_writer),
            f32_metadata_index_writer: Some(f32_metadata_index_writer),
            u32_metadata_index_writer: Some(u32_metadata_index_writer),
            id: segment.id,
        })
    }

    pub async fn write_to_blockfiles(&mut self) -> Result<(), MetadataSegmentError> {
        let mut full_text_index_writer = self
            .full_text_index_writer
            .take()
            .ok_or_else(|| MetadataSegmentError::NoWriter)?;
        let res = full_text_index_writer.write_to_blockfiles().await;
        self.full_text_index_writer = Some(full_text_index_writer);
        match res {
            Ok(_) => {}
            Err(_) => return Err(MetadataSegmentError::BlockfileWriteError),
        }

        let mut string_metadata_index_writer = self
            .string_metadata_index_writer
            .take()
            .ok_or_else(|| MetadataSegmentError::NoWriter)?;
        let res = string_metadata_index_writer.write_to_blockfile().await;
        self.string_metadata_index_writer = Some(string_metadata_index_writer);
        match res {
            Ok(_) => {}
            Err(_) => return Err(MetadataSegmentError::BlockfileWriteError),
        }

        let mut bool_metadata_index_writer = self
            .bool_metadata_index_writer
            .take()
            .ok_or_else(|| MetadataSegmentError::NoWriter)?;
        let res = bool_metadata_index_writer.write_to_blockfile().await;
        self.bool_metadata_index_writer = Some(bool_metadata_index_writer);
        match res {
            Ok(_) => {}
            Err(_) => return Err(MetadataSegmentError::BlockfileWriteError),
        }

        let mut f32_metadata_index_writer = self
            .f32_metadata_index_writer
            .take()
            .ok_or_else(|| MetadataSegmentError::NoWriter)?;
        let res = f32_metadata_index_writer.write_to_blockfile().await;
        self.f32_metadata_index_writer = Some(f32_metadata_index_writer);
        match res {
            Ok(_) => {}
            Err(_) => return Err(MetadataSegmentError::BlockfileWriteError),
        }

        let mut u32_metadata_index_writer = self
            .u32_metadata_index_writer
            .take()
            .ok_or_else(|| MetadataSegmentError::NoWriter)?;
        let res = u32_metadata_index_writer.write_to_blockfile().await;
        self.u32_metadata_index_writer = Some(u32_metadata_index_writer);
        match res {
            Ok(_) => {}
            Err(_) => return Err(MetadataSegmentError::BlockfileWriteError),
        }

        Ok(())
    }

    pub(crate) async fn set_metadata(
        &self,
        prefix: &str,
        key: &MetadataValue,
        offset_id: u32,
    ) -> Result<(), MetadataIndexError> {
        match key {
            MetadataValue::Str(v) => {
                match &self.string_metadata_index_writer {
                    Some(writer) => {
                        match writer.set(prefix, v.as_str(), offset_id).await {
                            Ok(()) => Ok(()),
                            Err(e) => {
                                tracing::error!("Error inserting into str metadata index writer {:?}", e);
                                Err(e)
                            }
                        }
                    }
                    None => panic!("Invariant violation. String metadata index writer should be set for metadata segment"),
                }
            }
            MetadataValue::Int(v) => {
                match &self.u32_metadata_index_writer {
                    Some(writer) => {
                        match writer.set(prefix, *v as u32, offset_id).await {
                            Ok(()) => Ok(()),
                            Err(e) => {
                                tracing::error!("Error inserting into u32 metadata index writer {:?}", e);
                                Err(e)
                            }
                        }
                    }
                    None => panic!("Invariant violation. u32 metadata index writer should be set for metadata segment"),
                }
            }
            MetadataValue::Float(v) => {
                match &self.f32_metadata_index_writer {
                    Some(writer) => {
                        match writer.set(prefix, *v as f32, offset_id).await {
                            Ok(()) => Ok(()),
                            Err(e) => {
                                tracing::error!("Error inserting into f32 metadata index writer {:?}", e);
                                Err(e)
                            }
                        }
                    }
                    None => panic!("Invariant violation. f32 metadata index writer should be set for metadata segment"),
                }
            }
            MetadataValue::Bool(v) => {
                match &self.bool_metadata_index_writer {
                    Some(writer) => {
                        match writer.set(prefix, *v, offset_id).await {
                            Ok(()) => Ok(()),
                            Err(e) => {
                                tracing::error!("Error inserting into bool metadata index writer {:?}", e);
                                Err(e)
                            }
                        }
                    }
                    None => panic!("Invariant violation. bool metadata index writer should be set for metadata segment"),
                }
            }
        }
    }

    pub(crate) async fn delete_metadata(
        &self,
        prefix: &str,
        key: &MetadataValue,
        offset_id: u32,
    ) -> Result<(), MetadataIndexError> {
        match key {
            MetadataValue::Str(v) => {
                match &self.string_metadata_index_writer {
                    Some(writer) => {
                        match writer.delete(prefix, v.as_str(), offset_id).await {
                            Ok(()) => Ok(()),
                            Err(e) => {
                                tracing::error!("Error deleting from str metadata index writer {:?}", e);
                                Err(e)
                            }
                        }
                    }
                    None => panic!("Invariant violation. String metadata index writer should be set for metadata segment"),
                }
            }
            MetadataValue::Int(v) => {
                match &self.u32_metadata_index_writer {
                    Some(writer) => {
                        match writer.delete(prefix, *v as u32, offset_id).await {
                            Ok(()) => Ok(()),
                            Err(e) => {
                                tracing::error!("Error deleting from u32 metadata index writer {:?}", e);
                                Err(e)
                            }
                        }
                    }
                    None => panic!("Invariant violation. u32 metadata index writer should be set for metadata segment"),
                }
            }
            MetadataValue::Float(v) => {
                match &self.f32_metadata_index_writer {
                    Some(writer) => {
                        match writer.delete(prefix, *v as f32, offset_id).await {
                            Ok(()) => Ok(()),
                            Err(e) => {
                                tracing::error!("Error deleting from f32 metadata index writer {:?}", e);
                                Err(e)
                            }
                        }
                    }
                    None => panic!("Invariant violation. f32 metadata index writer should be set for metadata segment"),
                }
            }
            MetadataValue::Bool(v) => {
                match &self.bool_metadata_index_writer {
                    Some(writer) => {
                        match writer.delete(prefix, *v, offset_id).await {
                            Ok(()) => Ok(()),
                            Err(e) => {
                                tracing::error!("Error deleting from bool metadata index writer {:?}", e);
                                Err(e)
                            }
                        }
                    }
                    None => panic!("Invariant violation. bool metadata index writer should be set for metadata segment"),
                }
            }
        }
    }

    pub(crate) async fn update_metadata(
        &self,
        key: &str,
        old_value: &MetadataValue,
        new_value: &MetadataValue,
        offset_id: u32,
    ) -> Result<(), MetadataSegmentError> {
        // Delete old value.
        self.delete_metadata(key, old_value, offset_id).await?;
        // Insert new value.
        Ok(self.set_metadata(key, new_value, offset_id).await?)
    }
}

impl<'log_records> SegmentWriter<'log_records> for MetadataSegmentWriter<'_> {
    async fn apply_materialized_log_chunk(
        &self,
        records: Chunk<MaterializedLogRecord<'log_records>>,
    ) -> Result<(), ApplyMaterializedLogError> {
<<<<<<< HEAD
        let full_text_writer_batch = records.iter().filter_map(|record| {
            let offset_id = record.0.offset_id;
            let old_document = record.0.data_record.as_ref().and_then(|r| r.document);
            let new_document = record.0.final_document;

            if matches!(
                record.0.final_operation,
                MaterializedLogOperation::UpdateExisting
            ) && new_document.is_none()
            {
                return None;
            }

            match (old_document, new_document) {
                (None, None) => None,
                (Some(old_document), Some(new_document)) => Some(DocumentMutation::Update {
                    offset_id,
                    old_document,
                    new_document,
                }),
                (None, Some(new_document)) => Some(DocumentMutation::Create {
                    offset_id,
                    new_document,
                }),
                (Some(old_document), None) => Some(DocumentMutation::Delete {
                    offset_id,
                    old_document,
                }),
            }
        });

        self.full_text_index_writer
            .as_ref()
            .unwrap()
            .handle_batch(full_text_writer_batch)
            .unwrap(); // todo

=======
        let mut count = 0u64;
>>>>>>> 12805143
        for record in records.iter() {
            count += 1;
            let segment_offset_id = record.0.offset_id;
            match record.0.final_operation {
                MaterializedLogOperation::AddNew => {
                    // We can ignore record.0.metadata_to_be_deleted
                    // for fresh adds. TODO on whether to propagate error.
                    if let Some(metadata) = &record.0.metadata_to_be_merged {
                            for (key, value) in metadata.iter() {
                                match self.set_metadata(key, value, segment_offset_id).await {
                                    Ok(()) => {}
                                    Err(_) => {
                                        return Err(ApplyMaterializedLogError::BlockfileSet);
                                    }
                                }
                            }
                        }

                }
                MaterializedLogOperation::DeleteExisting => match &record.0.data_record {
                    Some(data_record) => {
                        if let Some(metadata) = &data_record.metadata {
                                for (key, value) in metadata.iter() {
                                    match self.delete_metadata(key, value, segment_offset_id).await
                                    {
                                        Ok(()) => {}
                                        Err(_) => {
                                            return Err(
                                                ApplyMaterializedLogError::BlockfileDelete,
                                            );
                                        }
                                    }
                                }
                            }

                    }
                    None => panic!("Invariant violation. Data record should be set by materializer in case of Deletes")
                },
                MaterializedLogOperation::UpdateExisting => {
                    let metadata_delta = record.0.metadata_delta();
                    // Metadata updates.
                    for (update_key, (old_value, new_value)) in metadata_delta.metadata_to_update {
                        match self
                            .update_metadata(update_key, old_value, new_value, segment_offset_id)
                            .await
                        {
                            Ok(()) => {}
                            Err(_) => {
                                return Err(ApplyMaterializedLogError::BlockfileUpdate);
                            }
                        }
                    }
                    // Metadata inserts.
                    for (insert_key, new_value) in metadata_delta.metadata_to_insert {
                        match self
                            .set_metadata(insert_key, new_value, segment_offset_id)
                            .await
                        {
                            Ok(()) => {}
                            Err(_) => {
                                return Err(ApplyMaterializedLogError::BlockfileSet);
                            }
                        }
                    }
                    // Metadata deletes.
                    for (delete_key, old_value) in metadata_delta.metadata_to_delete {
                        match self
                            .delete_metadata(delete_key, old_value, segment_offset_id)
                            .await
                        {
                            Ok(()) => {}
                            Err(_) => {
                                return Err(ApplyMaterializedLogError::BlockfileDelete);
                            }
                        }
                    }

                }
                MaterializedLogOperation::OverwriteExisting => {
                    // Delete existing.
                    match &record.0.data_record {
                        Some(data_record) => {
                            if let Some(metadata) = &data_record.metadata {
                                    for (key, value) in metadata.iter() {
                                        match self.delete_metadata(key, value, segment_offset_id).await
                                        {
                                            Ok(()) => {}
                                            Err(_) => {
                                                return Err(
                                                    ApplyMaterializedLogError::BlockfileDelete,
                                                );
                                            }
                                        }
                                    }
                                }

                        },
                        None => panic!("Invariant violation. Data record should be set by materializer in case of Deletes")
                    };
                    // Add new.
                    if let Some(metadata) = &record.0.metadata_to_be_merged {
                            for (key, value) in metadata.iter() {
                                match self.set_metadata(key, value, segment_offset_id).await {
                                    Ok(()) => {}
                                    Err(_) => {
                                        return Err(ApplyMaterializedLogError::BlockfileSet);
                                    }
                                }
                            }
                        }

                },
                MaterializedLogOperation::Initial => panic!("Not expected mat records in the initial state")
            }
        }
        tracing::info!("Applied {} records to metadata segment", count,);
        Ok(())
    }

    async fn commit(self) -> Result<impl SegmentFlusher, Box<dyn ChromaError>> {
        let full_text_flusher = match self.full_text_index_writer {
            Some(flusher) => match flusher.commit().await {
                Ok(flusher) => flusher,
                Err(e) => return Err(Box::new(e)),
            },
            None => return Err(Box::new(MetadataSegmentError::NoWriter)),
        };

        let string_metadata_flusher = match self.string_metadata_index_writer {
            Some(flusher) => match flusher.commit().await {
                Ok(flusher) => flusher,
                Err(e) => return Err(Box::new(e)),
            },
            None => return Err(Box::new(MetadataSegmentError::NoWriter)),
        };

        let bool_metadata_flusher = match self.bool_metadata_index_writer {
            Some(flusher) => match flusher.commit().await {
                Ok(flusher) => flusher,
                Err(e) => return Err(Box::new(e)),
            },
            None => return Err(Box::new(MetadataSegmentError::NoWriter)),
        };

        let f32_metadata_flusher = match self.f32_metadata_index_writer {
            Some(flusher) => match flusher.commit().await {
                Ok(flusher) => flusher,
                Err(e) => return Err(Box::new(e)),
            },
            None => return Err(Box::new(MetadataSegmentError::NoWriter)),
        };

        let u32_metadata_flusher = match self.u32_metadata_index_writer {
            Some(flusher) => match flusher.commit().await {
                Ok(flusher) => flusher,
                Err(e) => return Err(Box::new(e)),
            },
            None => return Err(Box::new(MetadataSegmentError::NoWriter)),
        };

        Ok(MetadataSegmentFlusher {
            full_text_index_flusher: full_text_flusher,
            string_metadata_index_flusher: string_metadata_flusher,
            bool_metadata_index_flusher: bool_metadata_flusher,
            f32_metadata_index_flusher: f32_metadata_flusher,
            u32_metadata_index_flusher: u32_metadata_flusher,
        })
    }
}

pub(crate) struct MetadataSegmentFlusher {
    pub(crate) full_text_index_flusher: FullTextIndexFlusher,
    pub(crate) string_metadata_index_flusher: MetadataIndexFlusher,
    pub(crate) bool_metadata_index_flusher: MetadataIndexFlusher,
    pub(crate) f32_metadata_index_flusher: MetadataIndexFlusher,
    pub(crate) u32_metadata_index_flusher: MetadataIndexFlusher,
}

#[async_trait]
impl SegmentFlusher for MetadataSegmentFlusher {
    async fn flush(self) -> Result<HashMap<String, Vec<String>>, Box<dyn ChromaError>> {
        let full_text_pls_id = self.full_text_index_flusher.pls_id();
        let string_metadata_id = self.string_metadata_index_flusher.id();
        let bool_metadata_id = self.bool_metadata_index_flusher.id();
        let f32_metadata_id = self.f32_metadata_index_flusher.id();
        let u32_metadata_id = self.u32_metadata_index_flusher.id();

        let mut flushed = HashMap::new();

        match self.full_text_index_flusher.flush().await {
            Ok(_) => {}
            Err(e) => return Err(Box::new(e)),
        }
        flushed.insert(
            FULL_TEXT_PLS.to_string(),
            vec![full_text_pls_id.to_string()],
        );

        match self.bool_metadata_index_flusher.flush().await {
            Ok(_) => {}
            Err(e) => return Err(Box::new(e)),
        }
        flushed.insert(
            BOOL_METADATA.to_string(),
            vec![bool_metadata_id.to_string()],
        );

        match self.f32_metadata_index_flusher.flush().await {
            Ok(_) => {}
            Err(e) => return Err(Box::new(e)),
        }
        flushed.insert(F32_METADATA.to_string(), vec![f32_metadata_id.to_string()]);

        match self.u32_metadata_index_flusher.flush().await {
            Ok(_) => {}
            Err(e) => return Err(Box::new(e)),
        }
        flushed.insert(U32_METADATA.to_string(), vec![u32_metadata_id.to_string()]);

        match self.string_metadata_index_flusher.flush().await {
            Ok(_) => {}
            Err(e) => return Err(Box::new(e)),
        }
        flushed.insert(
            STRING_METADATA.to_string(),
            vec![string_metadata_id.to_string()],
        );

        Ok(flushed)
    }
}

pub(crate) struct MetadataSegmentReader<'me> {
    pub(crate) full_text_index_reader: Option<FullTextIndexReader<'me>>,
    pub(crate) string_metadata_index_reader: Option<MetadataIndexReader<'me>>,
    pub(crate) bool_metadata_index_reader: Option<MetadataIndexReader<'me>>,
    pub(crate) f32_metadata_index_reader: Option<MetadataIndexReader<'me>>,
    pub(crate) u32_metadata_index_reader: Option<MetadataIndexReader<'me>>,
}

impl MetadataSegmentReader<'_> {
    pub(crate) async fn from_segment(
        segment: &Segment,
        blockfile_provider: &BlockfileProvider,
    ) -> Result<Self, MetadataSegmentError> {
        if segment.r#type != SegmentType::BlockfileMetadata {
            return Err(MetadataSegmentError::InvalidSegmentType);
        }

        let pls_reader = match segment.file_path.get(FULL_TEXT_PLS) {
            Some(pls_path) => match pls_path.first() {
                Some(pls_uuid) => {
                    let pls_uuid = match Uuid::parse_str(pls_uuid) {
                        Ok(uuid) => uuid,
                        Err(_) => {
                            return Err(MetadataSegmentError::UuidParseError(pls_uuid.to_string()))
                        }
                    };

                    match blockfile_provider.open::<u32, &[u32]>(&pls_uuid).await {
                        Ok(reader) => Some(reader),
                        Err(e) => return Err(MetadataSegmentError::BlockfileOpenError(*e)),
                    }
                }
                None => None,
            },
            None => None,
        };

        let full_text_index_reader = pls_reader.map(|reader| {
            let tokenizer = NgramTokenizer::new(3, 3, false).unwrap();
            FullTextIndexReader::new(reader, tokenizer)
        });

        let string_metadata_reader = match segment.file_path.get(STRING_METADATA) {
            Some(string_metadata_path) => match string_metadata_path.first() {
                Some(string_metadata_uuid) => {
                    let string_metadata_uuid = match Uuid::parse_str(string_metadata_uuid) {
                        Ok(uuid) => uuid,
                        Err(_) => {
                            return Err(MetadataSegmentError::UuidParseError(
                                string_metadata_uuid.to_string(),
                            ))
                        }
                    };
                    match blockfile_provider
                        .open::<&str, RoaringBitmap>(&string_metadata_uuid)
                        .await
                    {
                        Ok(reader) => Some(reader),
                        Err(e) => return Err(MetadataSegmentError::BlockfileOpenError(*e)),
                    }
                }
                None => None,
            },
            None => None,
        };
        let string_metadata_index_reader =
            string_metadata_reader.map(MetadataIndexReader::new_string);

        let bool_metadata_reader = match segment.file_path.get(BOOL_METADATA) {
            Some(bool_metadata_path) => match bool_metadata_path.first() {
                Some(bool_metadata_uuid) => {
                    let bool_metadata_uuid = match Uuid::parse_str(bool_metadata_uuid) {
                        Ok(uuid) => uuid,
                        Err(_) => {
                            return Err(MetadataSegmentError::UuidParseError(
                                bool_metadata_uuid.to_string(),
                            ))
                        }
                    };
                    match blockfile_provider
                        .open::<bool, RoaringBitmap>(&bool_metadata_uuid)
                        .await
                    {
                        Ok(reader) => Some(reader),
                        Err(e) => return Err(MetadataSegmentError::BlockfileOpenError(*e)),
                    }
                }
                None => None,
            },
            None => None,
        };
        let bool_metadata_index_reader = bool_metadata_reader.map(MetadataIndexReader::new_bool);
        let u32_metadata_reader = match segment.file_path.get(U32_METADATA) {
            Some(u32_metadata_path) => match u32_metadata_path.first() {
                Some(u32_metadata_uuid) => {
                    let u32_metadata_uuid = match Uuid::parse_str(u32_metadata_uuid) {
                        Ok(uuid) => uuid,
                        Err(_) => {
                            return Err(MetadataSegmentError::UuidParseError(
                                u32_metadata_uuid.to_string(),
                            ))
                        }
                    };
                    match blockfile_provider
                        .open::<u32, RoaringBitmap>(&u32_metadata_uuid)
                        .await
                    {
                        Ok(reader) => Some(reader),
                        Err(e) => return Err(MetadataSegmentError::BlockfileOpenError(*e)),
                    }
                }
                None => None,
            },
            None => None,
        };
        let u32_metadata_index_reader = u32_metadata_reader.map(MetadataIndexReader::new_u32);
        let f32_metadata_reader = match segment.file_path.get(F32_METADATA) {
            Some(f32_metadata_path) => match f32_metadata_path.first() {
                Some(f32_metadata_uuid) => {
                    let f32_metadata_uuid = match Uuid::parse_str(f32_metadata_uuid) {
                        Ok(uuid) => uuid,
                        Err(_) => {
                            return Err(MetadataSegmentError::UuidParseError(
                                f32_metadata_uuid.to_string(),
                            ))
                        }
                    };
                    match blockfile_provider
                        .open::<f32, RoaringBitmap>(&f32_metadata_uuid)
                        .await
                    {
                        Ok(reader) => Some(reader),
                        Err(e) => return Err(MetadataSegmentError::BlockfileOpenError(*e)),
                    }
                }
                None => None,
            },
            None => None,
        };
        let f32_metadata_index_reader = f32_metadata_reader.map(MetadataIndexReader::new_f32);

        Ok(MetadataSegmentReader {
            full_text_index_reader,
            string_metadata_index_reader,
            bool_metadata_index_reader,
            f32_metadata_index_reader,
            u32_metadata_index_reader,
        })
    }

    // DEPRECATED: This exists only for the legacy testing. Please checkout `MetadataFilteringOperator` for the up to date implementation.
    #[deprecated(
        note = "This function is only used for legacy testing. Please use `MetadataFilteringOperator` for the up to date implementation."
    )]
    #[allow(dead_code)]
    pub async fn query(
        &self,
        where_clause: Option<&Where>,
        where_document_clause: Option<&Where>,
        _allowed_ids: Option<&Vec<usize>>,
        limit: usize,
        offset: usize,
    ) -> Result<Option<Vec<usize>>, MetadataSegmentError> {
        if limit != 0 || offset != 0 {
            return Err(MetadataSegmentError::LimitOffsetNotSupported);
        }
        // TODO we can do lots of clever query planning here. For now, just
        // run through the Where and WhereDocument clauses sequentially.
        let where_results = match where_clause {
            #[allow(deprecated)]
            Some(where_clause) => match self.process_where_clause(where_clause).await {
                Ok(results) => {
                    tracing::info!(
                        "Filtered {} records from metadata segment based on where clause",
                        results.len()
                    );
                    Some(results)
                }
                Err(e) => {
                    tracing::error!(
                        "Error fetching results from metadata segment based on where clause {:?}",
                        e
                    );
                    return Err(MetadataSegmentError::MetadataIndexQueryError(e));
                }
            },
            None => {
                tracing::info!("No where clause to filter anything from metadata segment");
                None
            }
        };
        // Where and WhereDocument are implicitly ANDed, so if we have nothing
        // for the Where query we can just return.
        if let Some(results) = &where_results {
            if results.is_empty() {
                return Ok(where_results);
            }
        }
        let where_document_results = match where_document_clause {
            Some(where_document_clause) => {
                #[allow(deprecated)]
                match self.process_where_clause(where_document_clause).await {
                    Ok(results) => {
                        tracing::info!(
                            "Filtered {} records from metadata segment based on where document",
                            results.len()
                        );
                        Some(results)
                    }
                    Err(e) => {
                        tracing::error!(
                            "Error fetching results from metadata segment based on where clause {:?}",
                            e
                        );
                        return Err(MetadataSegmentError::MetadataIndexQueryError(e));
                    }
                }
            }
            None => {
                tracing::info!("No where document to filter anything from metadata segment");
                None
            }
        };
        if let Some(results) = &where_document_results {
            if results.is_empty() {
                return Ok(where_document_results);
            }
        }
        Ok(match (where_results, where_document_results) {
            (Some(where_ids), Some(where_doc_ids)) => {
                Some(merge_sorted_vecs_conjunction(&where_ids, &where_doc_ids))
            }
            (Some(ids), None) | (None, Some(ids)) => Some(ids),
            (None, None) => None,
        })
    }

    // DEPRECATED: This exists only for the legacy testing. Please checkout `MetadataFilteringOperator` for the up to date implementation.
    #[deprecated(
        note = "This function is only used for legacy testing. Please use `MetadataFilteringOperator` for the up to date implementation."
    )]
    #[allow(dead_code)]
    fn process_where_clause<'me>(
        &'me self,
        where_clause: &'me Where,
    ) -> BoxFuture<Result<Vec<usize>, MetadataIndexError>> {
        async move {
            let provider = MetadataProvider::from_metadata_segment_reader(self);
            let result = where_clause
                .eval(&provider)
                .await
                // It is not clear how to downcast the error back, but since it is only used in tests, any error should suffice.
                .map_err(|_| MetadataIndexError::InvalidKeyType)?;
            match result {
                SignedRoaringBitmap::Include(rbm) => {
                    Ok(rbm.into_iter().map(|u| u as usize).collect())
                }
                // This should never be the case for existing tests, where negation (such as NotEqual or NotIn) are not involved.
                SignedRoaringBitmap::Exclude(_) => Err(MetadataIndexError::InvalidKeyType),
            }
        }
        .boxed()
    }
}

#[cfg(test)]
mod test {
    #![allow(deprecated)]

    use crate::segment::{
        metadata_segment::{MetadataSegmentReader, MetadataSegmentWriter},
        record_segment::{
            RecordSegmentReader, RecordSegmentReaderCreationError, RecordSegmentWriter,
        },
        LogMaterializer, SegmentFlusher, SegmentWriter,
    };
    use chroma_blockstore::{
        arrow::{config::TEST_MAX_BLOCK_SIZE_BYTES, provider::ArrowBlockfileProvider},
        provider::BlockfileProvider,
    };
    use chroma_cache::new_cache_for_test;
    use chroma_storage::{local::LocalStorage, Storage};
    use chroma_types::{
        Chunk, CollectionUuid, DirectDocumentComparison, DirectWhereComparison, LogRecord,
        MetadataValue, Operation, OperationRecord, PrimitiveOperator, UpdateMetadataValue, Where,
        WhereComparison,
    };
    use std::{collections::HashMap, str::FromStr};
    use uuid::Uuid;

    #[tokio::test]
    async fn empty_blocks() {
        let tmp_dir = tempfile::tempdir().unwrap();
        let storage = Storage::Local(LocalStorage::new(tmp_dir.path().to_str().unwrap()));
        let block_cache = new_cache_for_test();
        let sparse_index_cache = new_cache_for_test();
        let arrow_blockfile_provider = ArrowBlockfileProvider::new(
            storage,
            TEST_MAX_BLOCK_SIZE_BYTES,
            block_cache,
            sparse_index_cache,
        );
        let blockfile_provider =
            BlockfileProvider::ArrowBlockfileProvider(arrow_blockfile_provider);
        let mut record_segment = chroma_types::Segment {
            id: Uuid::from_str("00000000-0000-0000-0000-000000000000").expect("parse error"),
            r#type: chroma_types::SegmentType::BlockfileRecord,
            scope: chroma_types::SegmentScope::RECORD,
            collection: CollectionUuid::from_str("00000000-0000-0000-0000-000000000000")
                .expect("parse error"),
            metadata: None,
            file_path: HashMap::new(),
        };
        let mut metadata_segment = chroma_types::Segment {
            id: Uuid::from_str("00000000-0000-0000-0000-000000000001").expect("parse error"),
            r#type: chroma_types::SegmentType::BlockfileMetadata,
            scope: chroma_types::SegmentScope::METADATA,
            collection: CollectionUuid::from_str("00000000-0000-0000-0000-000000000000")
                .expect("parse error"),
            metadata: None,
            file_path: HashMap::new(),
        };
        {
            let segment_writer =
                RecordSegmentWriter::from_segment(&record_segment, &blockfile_provider)
                    .await
                    .expect("Error creating segment writer");
            let mut metadata_writer =
                MetadataSegmentWriter::from_segment(&metadata_segment, &blockfile_provider)
                    .await
                    .expect("Error creating segment writer");
            let mut update_metadata = HashMap::new();
            update_metadata.insert(
                String::from("hello"),
                UpdateMetadataValue::Str(String::from("world")),
            );
            update_metadata.insert(
                String::from("bye"),
                UpdateMetadataValue::Str(String::from("world")),
            );
            let data = vec![
                LogRecord {
                    log_offset: 1,
                    record: OperationRecord {
                        id: "embedding_id_1".to_string(),
                        embedding: Some(vec![1.0, 2.0, 3.0]),
                        encoding: None,
                        metadata: Some(update_metadata.clone()),
                        document: Some(String::from("This is a document about cats.")),
                        operation: Operation::Add,
                    },
                },
                LogRecord {
                    log_offset: 2,
                    record: OperationRecord {
                        id: "embedding_id_2".to_string(),
                        embedding: Some(vec![4.0, 5.0, 6.0]),
                        encoding: None,
                        metadata: Some(update_metadata),
                        document: Some(String::from("This is a document about dogs.")),
                        operation: Operation::Add,
                    },
                },
            ];
            let data: Chunk<LogRecord> = Chunk::new(data.into());
            let record_segment_reader: Option<RecordSegmentReader> =
                match RecordSegmentReader::from_segment(&record_segment, &blockfile_provider).await
                {
                    Ok(reader) => Some(reader),
                    Err(e) => {
                        match *e {
                            // Uninitialized segment is fine and means that the record
                            // segment is not yet initialized in storage.
                            RecordSegmentReaderCreationError::UninitializedSegment => None,
                            RecordSegmentReaderCreationError::BlockfileOpenError(_) => {
                                panic!("Error creating record segment reader");
                            }
                            RecordSegmentReaderCreationError::InvalidNumberOfFiles => {
                                panic!("Error creating record segment reader");
                            }
                        }
                    }
                };
            let materializer = LogMaterializer::new(record_segment_reader, data, None);
            let mat_records = materializer
                .materialize()
                .await
                .expect("Log materialization failed");
            metadata_writer
                .apply_materialized_log_chunk(mat_records.clone())
                .await
                .expect("Apply materialized log to metadata segment failed");
            metadata_writer
                .write_to_blockfiles()
                .await
                .expect("Write to blockfiles for metadata writer failed");
            segment_writer
                .apply_materialized_log_chunk(mat_records)
                .await
                .expect("Apply materialized log to record segment failed");
            let record_flusher = segment_writer
                .commit()
                .await
                .expect("Commit for segment writer failed");
            let metadata_flusher = metadata_writer
                .commit()
                .await
                .expect("Commit for metadata writer failed");
            record_segment.file_path = record_flusher
                .flush()
                .await
                .expect("Flush record segment writer failed");
            metadata_segment.file_path = metadata_flusher
                .flush()
                .await
                .expect("Flush metadata segment writer failed");
        }
        let data = vec![
            LogRecord {
                log_offset: 3,
                record: OperationRecord {
                    id: "embedding_id_1".to_string(),
                    embedding: None,
                    encoding: None,
                    metadata: None,
                    document: None,
                    operation: Operation::Delete,
                },
            },
            LogRecord {
                log_offset: 4,
                record: OperationRecord {
                    id: "embedding_id_2".to_string(),
                    embedding: None,
                    encoding: None,
                    metadata: None,
                    document: None,
                    operation: Operation::Delete,
                },
            },
        ];

        let data: Chunk<LogRecord> = Chunk::new(data.into());
        let record_segment_reader =
            RecordSegmentReader::from_segment(&record_segment, &blockfile_provider)
                .await
                .expect("Reader should be initialized by now");
        let segment_writer =
            RecordSegmentWriter::from_segment(&record_segment, &blockfile_provider)
                .await
                .expect("Error creating segment writer");
        let mut metadata_writer =
            MetadataSegmentWriter::from_segment(&metadata_segment, &blockfile_provider)
                .await
                .expect("Error creating segment writer");
        let materializer = LogMaterializer::new(Some(record_segment_reader), data, None);
        let mat_records = materializer
            .materialize()
            .await
            .expect("Log materialization failed");
        metadata_writer
            .apply_materialized_log_chunk(mat_records.clone())
            .await
            .expect("Apply materialized log to metadata segment failed");
        metadata_writer
            .write_to_blockfiles()
            .await
            .expect("Write to blockfiles for metadata writer failed");
        segment_writer
            .apply_materialized_log_chunk(mat_records)
            .await
            .expect("Apply materialized log to record segment failed");
        let record_flusher = segment_writer
            .commit()
            .await
            .expect("Commit for segment writer failed");
        let metadata_flusher = metadata_writer
            .commit()
            .await
            .expect("Commit for metadata writer failed");
        record_segment.file_path = record_flusher
            .flush()
            .await
            .expect("Flush record segment writer failed");
        metadata_segment.file_path = metadata_flusher
            .flush()
            .await
            .expect("Flush metadata segment writer failed");
        // No data should be present.
        let record_segment_reader =
            RecordSegmentReader::from_segment(&record_segment, &blockfile_provider)
                .await
                .expect("Record segment reader should be initialized by now");
        let res = record_segment_reader
            .get_all_data()
            .await
            .expect("Error getting all data from record segment");
        assert_eq!(res.len(), 0);
        // Add a few records and they should exist.
        let data = vec![
            LogRecord {
                log_offset: 5,
                record: OperationRecord {
                    id: "embedding_id_3".to_string(),
                    embedding: Some(vec![1.0, 2.0, 3.0]),
                    encoding: None,
                    metadata: None,
                    document: Some(String::from("This is a document about cats.")),
                    operation: Operation::Add,
                },
            },
            LogRecord {
                log_offset: 6,
                record: OperationRecord {
                    id: "embedding_id_4".to_string(),
                    embedding: Some(vec![4.0, 5.0, 6.0]),
                    encoding: None,
                    metadata: None,
                    document: Some(String::from("This is a document about dogs.")),
                    operation: Operation::Add,
                },
            },
        ];

        let data: Chunk<LogRecord> = Chunk::new(data.into());
        let record_segment_reader =
            RecordSegmentReader::from_segment(&record_segment, &blockfile_provider)
                .await
                .expect("Reader should be initialized by now");
        let segment_writer =
            RecordSegmentWriter::from_segment(&record_segment, &blockfile_provider)
                .await
                .expect("Error creating segment writer");
        let mut metadata_writer =
            MetadataSegmentWriter::from_segment(&metadata_segment, &blockfile_provider)
                .await
                .expect("Error creating segment writer");
        let materializer = LogMaterializer::new(Some(record_segment_reader), data, None);
        let mat_records = materializer
            .materialize()
            .await
            .expect("Log materialization failed");
        metadata_writer
            .apply_materialized_log_chunk(mat_records.clone())
            .await
            .expect("Apply materialized log to metadata segment failed");
        metadata_writer
            .write_to_blockfiles()
            .await
            .expect("Write to blockfiles for metadata writer failed");
        segment_writer
            .apply_materialized_log_chunk(mat_records)
            .await
            .expect("Apply materialized log to record segment failed");
        let record_flusher = segment_writer
            .commit()
            .await
            .expect("Commit for segment writer failed");
        let metadata_flusher = metadata_writer
            .commit()
            .await
            .expect("Commit for metadata writer failed");
        record_segment.file_path = record_flusher
            .flush()
            .await
            .expect("Flush record segment writer failed");
        metadata_segment.file_path = metadata_flusher
            .flush()
            .await
            .expect("Flush metadata segment writer failed");
        // No data should be present.
        let record_segment_reader =
            RecordSegmentReader::from_segment(&record_segment, &blockfile_provider)
                .await
                .expect("Record segment reader should be initialized by now");
        let res = record_segment_reader
            .get_all_data()
            .await
            .expect("Error getting all data from record segment");
        assert_eq!(res.len(), 2);
    }

    #[tokio::test]
    async fn metadata_update_same_key_different_type() {
        let tmp_dir = tempfile::tempdir().unwrap();
        let storage = Storage::Local(LocalStorage::new(tmp_dir.path().to_str().unwrap()));
        let block_cache = new_cache_for_test();
        let sparse_index_cache = new_cache_for_test();
        let arrow_blockfile_provider = ArrowBlockfileProvider::new(
            storage,
            TEST_MAX_BLOCK_SIZE_BYTES,
            block_cache,
            sparse_index_cache,
        );
        let blockfile_provider =
            BlockfileProvider::ArrowBlockfileProvider(arrow_blockfile_provider);
        let mut record_segment = chroma_types::Segment {
            id: Uuid::from_str("00000000-0000-0000-0000-000000000000").expect("parse error"),
            r#type: chroma_types::SegmentType::BlockfileRecord,
            scope: chroma_types::SegmentScope::RECORD,
            collection: CollectionUuid::from_str("00000000-0000-0000-0000-000000000000")
                .expect("parse error"),
            metadata: None,
            file_path: HashMap::new(),
        };
        let mut metadata_segment = chroma_types::Segment {
            id: Uuid::from_str("00000000-0000-0000-0000-000000000001").expect("parse error"),
            r#type: chroma_types::SegmentType::BlockfileMetadata,
            scope: chroma_types::SegmentScope::METADATA,
            collection: CollectionUuid::from_str("00000000-0000-0000-0000-000000000000")
                .expect("parse error"),
            metadata: None,
            file_path: HashMap::new(),
        };
        {
            let segment_writer =
                RecordSegmentWriter::from_segment(&record_segment, &blockfile_provider)
                    .await
                    .expect("Error creating segment writer");
            let mut metadata_writer =
                MetadataSegmentWriter::from_segment(&metadata_segment, &blockfile_provider)
                    .await
                    .expect("Error creating segment writer");
            let mut update_metadata = HashMap::new();
            update_metadata.insert(
                String::from("hello"),
                UpdateMetadataValue::Str(String::from("world")),
            );
            let data = vec![
                LogRecord {
                    log_offset: 1,
                    record: OperationRecord {
                        id: "embedding_id_1".to_string(),
                        embedding: Some(vec![1.0, 2.0, 3.0]),
                        encoding: None,
                        metadata: Some(update_metadata.clone()),
                        document: Some(String::from("This is a document about cats.")),
                        operation: Operation::Add,
                    },
                },
                LogRecord {
                    log_offset: 2,
                    record: OperationRecord {
                        id: "embedding_id_2".to_string(),
                        embedding: Some(vec![4.0, 5.0, 6.0]),
                        encoding: None,
                        metadata: Some(update_metadata),
                        document: Some(String::from("This is a document about dogs.")),
                        operation: Operation::Add,
                    },
                },
            ];
            let data: Chunk<LogRecord> = Chunk::new(data.into());
            let record_segment_reader: Option<RecordSegmentReader> =
                match RecordSegmentReader::from_segment(&record_segment, &blockfile_provider).await
                {
                    Ok(reader) => Some(reader),
                    Err(e) => {
                        match *e {
                            // Uninitialized segment is fine and means that the record
                            // segment is not yet initialized in storage.
                            RecordSegmentReaderCreationError::UninitializedSegment => None,
                            RecordSegmentReaderCreationError::BlockfileOpenError(_) => {
                                panic!("Error creating record segment reader");
                            }
                            RecordSegmentReaderCreationError::InvalidNumberOfFiles => {
                                panic!("Error creating record segment reader");
                            }
                        }
                    }
                };
            let materializer = LogMaterializer::new(record_segment_reader, data, None);
            let mat_records = materializer
                .materialize()
                .await
                .expect("Log materialization failed");
            metadata_writer
                .apply_materialized_log_chunk(mat_records.clone())
                .await
                .expect("Apply materialized log to metadata segment failed");
            metadata_writer
                .write_to_blockfiles()
                .await
                .expect("Write to blockfiles for metadata writer failed");
            segment_writer
                .apply_materialized_log_chunk(mat_records)
                .await
                .expect("Apply materialized log to record segment failed");
            let record_flusher = segment_writer
                .commit()
                .await
                .expect("Commit for segment writer failed");
            let metadata_flusher = metadata_writer
                .commit()
                .await
                .expect("Commit for metadata writer failed");
            record_segment.file_path = record_flusher
                .flush()
                .await
                .expect("Flush record segment writer failed");
            metadata_segment.file_path = metadata_flusher
                .flush()
                .await
                .expect("Flush metadata segment writer failed");
        }
        let mut update_metadata_id1 = HashMap::new();
        update_metadata_id1.insert(
            String::from("hello"),
            UpdateMetadataValue::Str(String::from("new world")),
        );
        let mut update_metadata_id2 = HashMap::new();
        update_metadata_id2.insert(String::from("hello"), UpdateMetadataValue::Float(1.0));
        let data = vec![
            LogRecord {
                log_offset: 3,
                record: OperationRecord {
                    id: "embedding_id_1".to_string(),
                    embedding: None,
                    encoding: None,
                    metadata: Some(update_metadata_id1.clone()),
                    document: None,
                    operation: Operation::Update,
                },
            },
            LogRecord {
                log_offset: 4,
                record: OperationRecord {
                    id: "embedding_id_2".to_string(),
                    embedding: None,
                    encoding: None,
                    metadata: Some(update_metadata_id2.clone()),
                    document: None,
                    operation: Operation::Update,
                },
            },
        ];

        let data: Chunk<LogRecord> = Chunk::new(data.into());
        let record_segment_reader =
            RecordSegmentReader::from_segment(&record_segment, &blockfile_provider)
                .await
                .expect("Reader should be initialized by now");
        let segment_writer =
            RecordSegmentWriter::from_segment(&record_segment, &blockfile_provider)
                .await
                .expect("Error creating segment writer");
        let mut metadata_writer =
            MetadataSegmentWriter::from_segment(&metadata_segment, &blockfile_provider)
                .await
                .expect("Error creating segment writer");
        let materializer = LogMaterializer::new(Some(record_segment_reader), data, None);
        let mat_records = materializer
            .materialize()
            .await
            .expect("Log materialization failed");
        metadata_writer
            .apply_materialized_log_chunk(mat_records.clone())
            .await
            .expect("Apply materialized log to metadata segment failed");
        metadata_writer
            .write_to_blockfiles()
            .await
            .expect("Write to blockfiles for metadata writer failed");
        segment_writer
            .apply_materialized_log_chunk(mat_records)
            .await
            .expect("Apply materialized log to record segment failed");
        let record_flusher = segment_writer
            .commit()
            .await
            .expect("Commit for segment writer failed");
        let metadata_flusher = metadata_writer
            .commit()
            .await
            .expect("Commit for metadata writer failed");
        record_segment.file_path = record_flusher
            .flush()
            .await
            .expect("Flush record segment writer failed");
        metadata_segment.file_path = metadata_flusher
            .flush()
            .await
            .expect("Flush metadata segment writer failed");
        // Search by f32 metadata value first.
        let metadata_segment_reader =
            MetadataSegmentReader::from_segment(&metadata_segment, &blockfile_provider)
                .await
                .expect("Metadata segment reader construction failed");
        let where_clause = Where::DirectWhereComparison(DirectWhereComparison {
            key: String::from("hello"),
            comparison: WhereComparison::Primitive(
                PrimitiveOperator::Equal,
                MetadataValue::Float(1.0),
            ),
        });
        let res = metadata_segment_reader
            .query(Some(&where_clause), None, None, 0, 0)
            .await
            .expect("Metadata segment query failed")
            .unwrap();
        assert_eq!(res.len(), 1);
        assert_eq!(res.first(), Some(&(2_usize)));
        let where_clause = Where::DirectWhereComparison(DirectWhereComparison {
            key: String::from("hello"),
            comparison: WhereComparison::Primitive(
                PrimitiveOperator::Equal,
                MetadataValue::Str(String::from("new world")),
            ),
        });
        let res = metadata_segment_reader
            .query(Some(&where_clause), None, None, 0, 0)
            .await
            .expect("Metadata segment query failed")
            .unwrap();
        assert_eq!(res.len(), 1);
        assert_eq!(res.first(), Some(&(1_usize)));
        // Record segment should also have the updated values.
        let record_segment_reader =
            RecordSegmentReader::from_segment(&record_segment, &blockfile_provider)
                .await
                .expect("Reader should be initialized by now");
        let mut res = record_segment_reader
            .get_all_data()
            .await
            .expect("Record segment get all data failed");
        assert_eq!(res.len(), 2);
        res.sort_by(|x, y| x.id.cmp(y.id));
        let mut id1_mt = HashMap::new();
        id1_mt.insert(
            String::from("hello"),
            MetadataValue::Str(String::from("new world")),
        );
        assert_eq!(res.first().as_ref().unwrap().metadata, Some(id1_mt));
        let mut id2_mt = HashMap::new();
        id2_mt.insert(String::from("hello"), MetadataValue::Float(1.0));
        assert_eq!(res.get(1).as_ref().unwrap().metadata, Some(id2_mt));
    }

    #[tokio::test]
    async fn metadata_deletes() {
        let tmp_dir = tempfile::tempdir().unwrap();
        let storage = Storage::Local(LocalStorage::new(tmp_dir.path().to_str().unwrap()));
        let block_cache = new_cache_for_test();
        let sparse_index_cache = new_cache_for_test();
        let arrow_blockfile_provider = ArrowBlockfileProvider::new(
            storage,
            TEST_MAX_BLOCK_SIZE_BYTES,
            block_cache,
            sparse_index_cache,
        );
        let blockfile_provider =
            BlockfileProvider::ArrowBlockfileProvider(arrow_blockfile_provider);
        let mut record_segment = chroma_types::Segment {
            id: Uuid::from_str("00000000-0000-0000-0000-000000000000").expect("parse error"),
            r#type: chroma_types::SegmentType::BlockfileRecord,
            scope: chroma_types::SegmentScope::RECORD,
            collection: CollectionUuid::from_str("00000000-0000-0000-0000-000000000000")
                .expect("parse error"),
            metadata: None,
            file_path: HashMap::new(),
        };
        let mut metadata_segment = chroma_types::Segment {
            id: Uuid::from_str("00000000-0000-0000-0000-000000000001").expect("parse error"),
            r#type: chroma_types::SegmentType::BlockfileMetadata,
            scope: chroma_types::SegmentScope::METADATA,
            collection: CollectionUuid::from_str("00000000-0000-0000-0000-000000000000")
                .expect("parse error"),
            metadata: None,
            file_path: HashMap::new(),
        };
        {
            let segment_writer =
                RecordSegmentWriter::from_segment(&record_segment, &blockfile_provider)
                    .await
                    .expect("Error creating segment writer");
            let mut metadata_writer =
                MetadataSegmentWriter::from_segment(&metadata_segment, &blockfile_provider)
                    .await
                    .expect("Error creating segment writer");
            let mut update_metadata = HashMap::new();
            update_metadata.insert(
                String::from("hello"),
                UpdateMetadataValue::Str(String::from("world")),
            );
            update_metadata.insert(
                String::from("bye"),
                UpdateMetadataValue::Str(String::from("world")),
            );
            let data = vec![LogRecord {
                log_offset: 1,
                record: OperationRecord {
                    id: "embedding_id_1".to_string(),
                    embedding: Some(vec![1.0, 2.0, 3.0]),
                    encoding: None,
                    metadata: Some(update_metadata.clone()),
                    document: Some(String::from("This is a document about cats.")),
                    operation: Operation::Add,
                },
            }];
            let data: Chunk<LogRecord> = Chunk::new(data.into());
            let record_segment_reader: Option<RecordSegmentReader> =
                match RecordSegmentReader::from_segment(&record_segment, &blockfile_provider).await
                {
                    Ok(reader) => Some(reader),
                    Err(e) => {
                        match *e {
                            // Uninitialized segment is fine and means that the record
                            // segment is not yet initialized in storage.
                            RecordSegmentReaderCreationError::UninitializedSegment => None,
                            RecordSegmentReaderCreationError::BlockfileOpenError(_) => {
                                panic!("Error creating record segment reader");
                            }
                            RecordSegmentReaderCreationError::InvalidNumberOfFiles => {
                                panic!("Error creating record segment reader");
                            }
                        }
                    }
                };
            let materializer = LogMaterializer::new(record_segment_reader, data, None);
            let mat_records = materializer
                .materialize()
                .await
                .expect("Log materialization failed");
            metadata_writer
                .apply_materialized_log_chunk(mat_records.clone())
                .await
                .expect("Apply materialized log to metadata segment failed");
            metadata_writer
                .write_to_blockfiles()
                .await
                .expect("Write to blockfiles for metadata writer failed");
            segment_writer
                .apply_materialized_log_chunk(mat_records)
                .await
                .expect("Apply materialized log to record segment failed");
            let record_flusher = segment_writer
                .commit()
                .await
                .expect("Commit for segment writer failed");
            let metadata_flusher = metadata_writer
                .commit()
                .await
                .expect("Commit for metadata writer failed");
            record_segment.file_path = record_flusher
                .flush()
                .await
                .expect("Flush record segment writer failed");
            metadata_segment.file_path = metadata_flusher
                .flush()
                .await
                .expect("Flush metadata segment writer failed");
        }
        let mut update_metadata_id1 = HashMap::new();
        update_metadata_id1.insert(String::from("hello"), UpdateMetadataValue::None);
        let data = vec![LogRecord {
            log_offset: 2,
            record: OperationRecord {
                id: "embedding_id_1".to_string(),
                embedding: None,
                encoding: None,
                metadata: Some(update_metadata_id1.clone()),
                document: None,
                operation: Operation::Update,
            },
        }];

        let data: Chunk<LogRecord> = Chunk::new(data.into());
        let record_segment_reader =
            RecordSegmentReader::from_segment(&record_segment, &blockfile_provider)
                .await
                .expect("Reader should be initialized by now");
        let segment_writer =
            RecordSegmentWriter::from_segment(&record_segment, &blockfile_provider)
                .await
                .expect("Error creating segment writer");
        let mut metadata_writer =
            MetadataSegmentWriter::from_segment(&metadata_segment, &blockfile_provider)
                .await
                .expect("Error creating segment writer");
        let materializer = LogMaterializer::new(Some(record_segment_reader), data, None);
        let mat_records = materializer
            .materialize()
            .await
            .expect("Log materialization failed");
        metadata_writer
            .apply_materialized_log_chunk(mat_records.clone())
            .await
            .expect("Apply materialized log to metadata segment failed");
        metadata_writer
            .write_to_blockfiles()
            .await
            .expect("Write to blockfiles for metadata writer failed");
        segment_writer
            .apply_materialized_log_chunk(mat_records)
            .await
            .expect("Apply materialized log to record segment failed");
        let record_flusher = segment_writer
            .commit()
            .await
            .expect("Commit for segment writer failed");
        let metadata_flusher = metadata_writer
            .commit()
            .await
            .expect("Commit for metadata writer failed");
        record_segment.file_path = record_flusher
            .flush()
            .await
            .expect("Flush record segment writer failed");
        metadata_segment.file_path = metadata_flusher
            .flush()
            .await
            .expect("Flush metadata segment writer failed");
        // Only one key should be present.
        let metadata_segment_reader =
            MetadataSegmentReader::from_segment(&metadata_segment, &blockfile_provider)
                .await
                .expect("Metadata segment reader construction failed");
        let where_clause = Where::DirectWhereComparison(DirectWhereComparison {
            key: String::from("hello"),
            comparison: WhereComparison::Primitive(
                PrimitiveOperator::Equal,
                MetadataValue::Str(String::from("world")),
            ),
        });
        let res = metadata_segment_reader
            .query(Some(&where_clause), None, None, 0, 0)
            .await
            .expect("Metadata segment query failed")
            .unwrap();
        assert_eq!(res.len(), 0);
        let where_clause = Where::DirectWhereComparison(DirectWhereComparison {
            key: String::from("bye"),
            comparison: WhereComparison::Primitive(
                PrimitiveOperator::Equal,
                MetadataValue::Str(String::from("world")),
            ),
        });
        let res = metadata_segment_reader
            .query(Some(&where_clause), None, None, 0, 0)
            .await
            .expect("Metadata segment query failed")
            .unwrap();
        assert_eq!(res.len(), 1);
        assert_eq!(res.first(), Some(&(1_usize)));
        // Record segment should also have the updated values.
        let record_segment_reader =
            RecordSegmentReader::from_segment(&record_segment, &blockfile_provider)
                .await
                .expect("Reader should be initialized by now");
        let mut res = record_segment_reader
            .get_all_data()
            .await
            .expect("Record segment get all data failed");
        assert_eq!(res.len(), 1);
        res.sort_by(|x, y| x.id.cmp(y.id));
        let mut id1_mt = HashMap::new();
        id1_mt.insert(
            String::from("bye"),
            MetadataValue::Str(String::from("world")),
        );
        assert_eq!(res.first().as_ref().unwrap().metadata, Some(id1_mt));
    }

    #[tokio::test]
    async fn document_updates() {
        let tmp_dir = tempfile::tempdir().unwrap();
        let storage = Storage::Local(LocalStorage::new(tmp_dir.path().to_str().unwrap()));
        let block_cache = new_cache_for_test();
        let sparse_index_cache = new_cache_for_test();
        let arrow_blockfile_provider = ArrowBlockfileProvider::new(
            storage,
            TEST_MAX_BLOCK_SIZE_BYTES,
            block_cache,
            sparse_index_cache,
        );
        let blockfile_provider =
            BlockfileProvider::ArrowBlockfileProvider(arrow_blockfile_provider);
        let mut record_segment = chroma_types::Segment {
            id: Uuid::from_str("00000000-0000-0000-0000-000000000000").expect("parse error"),
            r#type: chroma_types::SegmentType::BlockfileRecord,
            scope: chroma_types::SegmentScope::RECORD,
            collection: CollectionUuid::from_str("00000000-0000-0000-0000-000000000000")
                .expect("parse error"),
            metadata: None,
            file_path: HashMap::new(),
        };
        let mut metadata_segment = chroma_types::Segment {
            id: Uuid::from_str("00000000-0000-0000-0000-000000000001").expect("parse error"),
            r#type: chroma_types::SegmentType::BlockfileMetadata,
            scope: chroma_types::SegmentScope::METADATA,
            collection: CollectionUuid::from_str("00000000-0000-0000-0000-000000000000")
                .expect("parse error"),
            metadata: None,
            file_path: HashMap::new(),
        };
        {
            let segment_writer =
                RecordSegmentWriter::from_segment(&record_segment, &blockfile_provider)
                    .await
                    .expect("Error creating segment writer");
            let mut metadata_writer =
                MetadataSegmentWriter::from_segment(&metadata_segment, &blockfile_provider)
                    .await
                    .expect("Error creating segment writer");
            let data = vec![LogRecord {
                log_offset: 1,
                record: OperationRecord {
                    id: "embedding_id_1".to_string(),
                    embedding: Some(vec![1.0, 2.0, 3.0]),
                    encoding: None,
                    metadata: None,
                    document: Some(String::from("hello")),
                    operation: Operation::Add,
                },
            }];
            let data: Chunk<LogRecord> = Chunk::new(data.into());
            let record_segment_reader: Option<RecordSegmentReader> =
                match RecordSegmentReader::from_segment(&record_segment, &blockfile_provider).await
                {
                    Ok(reader) => Some(reader),
                    Err(e) => {
                        match *e {
                            // Uninitialized segment is fine and means that the record
                            // segment is not yet initialized in storage.
                            RecordSegmentReaderCreationError::UninitializedSegment => None,
                            RecordSegmentReaderCreationError::BlockfileOpenError(_) => {
                                panic!("Error creating record segment reader");
                            }
                            RecordSegmentReaderCreationError::InvalidNumberOfFiles => {
                                panic!("Error creating record segment reader");
                            }
                        }
                    }
                };
            let materializer = LogMaterializer::new(record_segment_reader, data, None);
            let mat_records = materializer
                .materialize()
                .await
                .expect("Log materialization failed");
            metadata_writer
                .apply_materialized_log_chunk(mat_records.clone())
                .await
                .expect("Apply materialized log to metadata segment failed");
            metadata_writer
                .write_to_blockfiles()
                .await
                .expect("Write to blockfiles for metadata writer failed");
            segment_writer
                .apply_materialized_log_chunk(mat_records)
                .await
                .expect("Apply materialized log to record segment failed");
            let record_flusher = segment_writer
                .commit()
                .await
                .expect("Commit for segment writer failed");
            let metadata_flusher = metadata_writer
                .commit()
                .await
                .expect("Commit for metadata writer failed");
            record_segment.file_path = record_flusher
                .flush()
                .await
                .expect("Flush record segment writer failed");
            metadata_segment.file_path = metadata_flusher
                .flush()
                .await
                .expect("Flush metadata segment writer failed");
        }
        let data = vec![LogRecord {
            log_offset: 2,
            record: OperationRecord {
                id: "embedding_id_1".to_string(),
                embedding: None,
                encoding: None,
                metadata: None,
                document: Some(String::from("bye")),
                operation: Operation::Update,
            },
        }];

        let data: Chunk<LogRecord> = Chunk::new(data.into());
        let record_segment_reader =
            RecordSegmentReader::from_segment(&record_segment, &blockfile_provider)
                .await
                .expect("Reader should be initialized by now");
        let segment_writer =
            RecordSegmentWriter::from_segment(&record_segment, &blockfile_provider)
                .await
                .expect("Error creating segment writer");
        let mut metadata_writer =
            MetadataSegmentWriter::from_segment(&metadata_segment, &blockfile_provider)
                .await
                .expect("Error creating segment writer");
        let materializer = LogMaterializer::new(Some(record_segment_reader), data, None);
        let mat_records = materializer
            .materialize()
            .await
            .expect("Log materialization failed");
        metadata_writer
            .apply_materialized_log_chunk(mat_records.clone())
            .await
            .expect("Apply materialized log to metadata segment failed");
        metadata_writer
            .write_to_blockfiles()
            .await
            .expect("Write to blockfiles for metadata writer failed");
        segment_writer
            .apply_materialized_log_chunk(mat_records)
            .await
            .expect("Apply materialized log to record segment failed");
        let record_flusher = segment_writer
            .commit()
            .await
            .expect("Commit for segment writer failed");
        let metadata_flusher = metadata_writer
            .commit()
            .await
            .expect("Commit for metadata writer failed");
        record_segment.file_path = record_flusher
            .flush()
            .await
            .expect("Flush record segment writer failed");
        metadata_segment.file_path = metadata_flusher
            .flush()
            .await
            .expect("Flush metadata segment writer failed");
        // FTS for hello should return empty.
        let metadata_segment_reader =
            MetadataSegmentReader::from_segment(&metadata_segment, &blockfile_provider)
                .await
                .expect("Metadata segment reader construction failed");
        let where_document_clause =
            Where::DirectWhereDocumentComparison(DirectDocumentComparison {
                document: String::from("hello"),
                operator: chroma_types::DocumentOperator::Contains,
            });
        let res = metadata_segment_reader
            .query(None, Some(&where_document_clause), None, 0, 0)
            .await
            .expect("Metadata segment query failed")
            .unwrap();
        assert_eq!(res.len(), 0);
        // FTS for bye should return the lone document.
        let where_document_clause =
            Where::DirectWhereDocumentComparison(DirectDocumentComparison {
                document: String::from("bye"),
                operator: chroma_types::DocumentOperator::Contains,
            });
        let res = metadata_segment_reader
            .query(None, Some(&where_document_clause), None, 0, 0)
            .await
            .expect("Metadata segment query failed")
            .unwrap();
        assert_eq!(res.len(), 1);
        assert_eq!(res.first(), Some(&(1_usize)));
        // Record segment should also have the updated values.
        let record_segment_reader =
            RecordSegmentReader::from_segment(&record_segment, &blockfile_provider)
                .await
                .expect("Reader should be initialized by now");
        let mut res = record_segment_reader
            .get_all_data()
            .await
            .expect("Record segment get all data failed");
        assert_eq!(res.len(), 1);
        res.sort_by(|x, y| x.id.cmp(y.id));
        assert_eq!(
            res.first().as_ref().unwrap().document,
            Some(String::from("bye").as_str())
        );
    }
}<|MERGE_RESOLUTION|>--- conflicted
+++ resolved
@@ -118,7 +118,6 @@
                             return Err(MetadataSegmentError::UuidParseError(pls_uuid.to_string()))
                         }
                     };
-<<<<<<< HEAD
 
                     blockfile_provider
                         .write::<u32, Vec<u32>>(
@@ -136,53 +135,6 @@
                 .await
             {
                 Ok(writer) => writer,
-=======
-                    let pls_writer = match blockfile_provider.fork::<u32, Vec<u32>>(&pls_uuid).await
-                    {
-                        Ok(writer) => writer,
-                        Err(e) => return Err(MetadataSegmentError::BlockfileError(*e)),
-                    };
-                    let pls_reader = match blockfile_provider.open::<u32, &[u32]>(&pls_uuid).await {
-                        Ok(reader) => reader,
-                        Err(e) => return Err(MetadataSegmentError::BlockfileOpenError(*e)),
-                    };
-                    (pls_writer, Some(pls_reader))
-                }
-                None => return Err(MetadataSegmentError::EmptyPathVector),
-            },
-            None => match blockfile_provider.create::<u32, Vec<u32>>().await {
-                Ok(writer) => (writer, None),
-                Err(e) => return Err(MetadataSegmentError::BlockfileError(*e)),
-            },
-        };
-        let (freqs_writer, freqs_reader) = match segment.file_path.get(FULL_TEXT_FREQS) {
-            Some(freqs_path) => match freqs_path.first() {
-                Some(freqs_uuid) => {
-                    let freqs_uuid = match Uuid::parse_str(freqs_uuid) {
-                        Ok(uuid) => uuid,
-                        Err(_) => {
-                            return Err(MetadataSegmentError::UuidParseError(
-                                freqs_uuid.to_string(),
-                            ))
-                        }
-                    };
-                    let freqs_writer = match blockfile_provider.fork::<u32, u32>(&freqs_uuid).await
-                    {
-                        Ok(writer) => writer,
-                        Err(e) => return Err(MetadataSegmentError::BlockfileError(*e)),
-                    };
-                    let freqs_reader = match blockfile_provider.open::<u32, u32>(&freqs_uuid).await
-                    {
-                        Ok(reader) => reader,
-                        Err(e) => return Err(MetadataSegmentError::BlockfileOpenError(*e)),
-                    };
-                    (freqs_writer, Some(freqs_reader))
-                }
-                None => return Err(MetadataSegmentError::EmptyPathVector),
-            },
-            None => match blockfile_provider.create::<u32, u32>().await {
-                Ok(writer) => (writer, None),
->>>>>>> 12805143
                 Err(e) => return Err(MetadataSegmentError::BlockfileError(*e)),
             },
         };
@@ -563,7 +515,6 @@
         &self,
         records: Chunk<MaterializedLogRecord<'log_records>>,
     ) -> Result<(), ApplyMaterializedLogError> {
-<<<<<<< HEAD
         let full_text_writer_batch = records.iter().filter_map(|record| {
             let offset_id = record.0.offset_id;
             let old_document = record.0.data_record.as_ref().and_then(|r| r.document);
@@ -601,9 +552,7 @@
             .handle_batch(full_text_writer_batch)
             .unwrap(); // todo
 
-=======
         let mut count = 0u64;
->>>>>>> 12805143
         for record in records.iter() {
             count += 1;
             let segment_offset_id = record.0.offset_id;
